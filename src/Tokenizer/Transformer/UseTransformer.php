--- conflicted
+++ resolved
@@ -50,11 +50,7 @@
     public function process(Tokens $tokens, Token $token, $index)
     {
         if ($token->isGivenKind(T_USE) && $this->isUseForLambda($tokens, $index)) {
-<<<<<<< HEAD
-            $token->override([CT::T_USE_LAMBDA, $token->getContent()]);
-=======
-            $tokens[$index] = new Token(array(CT::T_USE_LAMBDA, $token->getContent()));
->>>>>>> 5e3be858
+            $tokens[$index] = new Token([CT::T_USE_LAMBDA, $token->getContent()]);
         }
 
         if (!$token->isClassy()) {
@@ -82,15 +78,9 @@
             }
 
             if ($this->isUseForLambda($tokens, $index)) {
-<<<<<<< HEAD
-                $token->override([CT::T_USE_LAMBDA, $token->getContent()]);
+                $tokens[$index] = new Token([CT::T_USE_LAMBDA, $token->getContent()]);
             } else {
-                $token->override([CT::T_USE_TRAIT, $token->getContent()]);
-=======
-                $tokens[$index] = new Token(array(CT::T_USE_LAMBDA, $token->getContent()));
-            } else {
-                $tokens[$index] = new Token(array(CT::T_USE_TRAIT, $token->getContent()));
->>>>>>> 5e3be858
+                $tokens[$index] = new Token([CT::T_USE_TRAIT, $token->getContent()]);
             }
         }
     }
