<?php

/*
 * This file is part of PHP CS Fixer.
 *
 * (c) Fabien Potencier <fabien@symfony.com>
 *     Dariusz Rumiński <dariusz.ruminski@gmail.com>
 *
 * This source file is subject to the MIT license that is bundled
 * with this source code in the file LICENSE.
 */

namespace PhpCsFixer\Tokenizer\Transformer;

use PhpCsFixer\Tokenizer\AbstractTransformer;
use PhpCsFixer\Tokenizer\CT;
use PhpCsFixer\Tokenizer\Token;
use PhpCsFixer\Tokenizer\Tokens;

/**
 * Transform braced class instantiation braces in `(new Foo())` into CT::T_BRACE_CLASS_INSTANTIATION_OPEN
 * and CT::T_BRACE_CLASS_INSTANTIATION_CLOSE.
 *
 * @author Sebastiaans Stok <s.stok@rollerscapes.net>
 *
 * @internal
 */
final class BraceClassInstantiationTransformer extends AbstractTransformer
{
    /**
     * {@inheritdoc}
     */
    public function getCustomTokens()
    {
        return [CT::T_BRACE_CLASS_INSTANTIATION_OPEN, CT::T_BRACE_CLASS_INSTANTIATION_CLOSE];
    }

    /**
     * {@inheritdoc}
     */
    public function getPriority()
    {
        // must run after CurlyBraceTransformer and SquareBraceTransformer
        return -1;
    }

    /**
     * {@inheritdoc}
     */
    public function getRequiredPhpVersionId()
    {
        return 50000;
    }

    /**
     * {@inheritdoc}
     */
    public function process(Tokens $tokens, Token $token, $index)
    {
        if (!$tokens[$index]->equals('(') || !$tokens[$tokens->getNextMeaningfulToken($index)]->equals([T_NEW])) {
            return;
        }
<<<<<<< HEAD
        if ($tokens[$tokens->getPrevMeaningfulToken($index)]->equalsAny([
            [T_STRING],
            ']',
            [CT::T_ARRAY_SQUARE_BRACE_CLOSE],
            [CT::T_ARRAY_INDEX_CURLY_BRACE_CLOSE],
            [T_VARIABLE],
            [T_CLASS],
            [T_ARRAY],
        ])) {
=======

        if ($tokens[$tokens->getPrevMeaningfulToken($index)]->equalsAny(array(
            ']',
            array(CT::T_ARRAY_INDEX_CURLY_BRACE_CLOSE),
            array(CT::T_ARRAY_SQUARE_BRACE_CLOSE),
            array(T_ARRAY),
            array(T_CLASS),
            array(T_ELSEIF),
            array(T_FOR),
            array(T_FOREACH),
            array(T_IF),
            array(T_STATIC),
            array(T_STRING),
            array(T_SWITCH),
            array(T_VARIABLE),
            array(T_WHILE),
        ))) {
>>>>>>> 910c3a57
            return;
        }

        $closeIndex = $tokens->findBlockEnd(Tokens::BLOCK_TYPE_PARENTHESIS_BRACE, $index);

        $tokens[$index] = new Token([CT::T_BRACE_CLASS_INSTANTIATION_OPEN, '(']);
        $tokens[$closeIndex] = new Token([CT::T_BRACE_CLASS_INSTANTIATION_CLOSE, ')']);
    }
}<|MERGE_RESOLUTION|>--- conflicted
+++ resolved
@@ -60,35 +60,23 @@
         if (!$tokens[$index]->equals('(') || !$tokens[$tokens->getNextMeaningfulToken($index)]->equals([T_NEW])) {
             return;
         }
-<<<<<<< HEAD
+
         if ($tokens[$tokens->getPrevMeaningfulToken($index)]->equalsAny([
+            ']',
+            [CT::T_ARRAY_INDEX_CURLY_BRACE_CLOSE],
+            [CT::T_ARRAY_SQUARE_BRACE_CLOSE],
+            [T_ARRAY],
+            [T_CLASS],
+            [T_ELSEIF],
+            [T_FOR],
+            [T_FOREACH],
+            [T_IF],
+            [T_STATIC],
             [T_STRING],
-            ']',
-            [CT::T_ARRAY_SQUARE_BRACE_CLOSE],
-            [CT::T_ARRAY_INDEX_CURLY_BRACE_CLOSE],
+            [T_SWITCH],
             [T_VARIABLE],
-            [T_CLASS],
-            [T_ARRAY],
+            [T_WHILE],
         ])) {
-=======
-
-        if ($tokens[$tokens->getPrevMeaningfulToken($index)]->equalsAny(array(
-            ']',
-            array(CT::T_ARRAY_INDEX_CURLY_BRACE_CLOSE),
-            array(CT::T_ARRAY_SQUARE_BRACE_CLOSE),
-            array(T_ARRAY),
-            array(T_CLASS),
-            array(T_ELSEIF),
-            array(T_FOR),
-            array(T_FOREACH),
-            array(T_IF),
-            array(T_STATIC),
-            array(T_STRING),
-            array(T_SWITCH),
-            array(T_VARIABLE),
-            array(T_WHILE),
-        ))) {
->>>>>>> 910c3a57
             return;
         }
 
