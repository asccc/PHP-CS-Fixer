<?php

/*
 * This file is part of PHP CS Fixer.
 *
 * (c) Fabien Potencier <fabien@symfony.com>
 *     Dariusz Rumiński <dariusz.ruminski@gmail.com>
 *
 * This source file is subject to the MIT license that is bundled
 * with this source code in the file LICENSE.
 */

namespace PhpCsFixer\Fixer\CastNotation;

use PhpCsFixer\AbstractFunctionReferenceFixer;
use PhpCsFixer\FixerDefinition\CodeSample;
use PhpCsFixer\FixerDefinition\FixerDefinition;
use PhpCsFixer\Tokenizer\Token;
use PhpCsFixer\Tokenizer\Tokens;

/**
 * @author Vladimir Reznichenko <kalessil@gmail.com>
 */
final class ModernizeTypesCastingFixer extends AbstractFunctionReferenceFixer
{
    /**
     * {@inheritdoc}
     */
    public function getDefinition()
    {
        return new FixerDefinition(
            'Replaces `intval`, `floatval`, `doubleval`, `strval` and `boolval` function calls with according type casting operator.',
<<<<<<< HEAD
            [new CodeSample(
=======
            array(
                new CodeSample(
>>>>>>> f4f2e8ab
'<?php
    $a = intval($b);
    $a = floatval($b);
    $a = doubleval($b);
    $a = strval ($b);
    $a = boolval($b);
<<<<<<< HEAD
'),
            ],
=======
'
                ),
            ),
>>>>>>> f4f2e8ab
            null,
            'Risky if any of the functions `intval`, `floatval`, `doubleval`, `strval` or `boolval` are overridden.'
        );
    }

    /**
     * {@inheritdoc}
     */
    public function isCandidate(Tokens $tokens)
    {
        return $tokens->isTokenKindFound(T_STRING);
    }

    /**
     * {@inheritdoc}
     */
    protected function applyFix(\SplFileInfo $file, Tokens $tokens)
    {
        // replacement patterns
        static $replacement = [
             'intval' => [T_INT_CAST, '(int)'],
             'floatval' => [T_DOUBLE_CAST, '(float)'],
             'doubleval' => [T_DOUBLE_CAST, '(float)'],
             'strval' => [T_STRING_CAST, '(string)'],
             'boolval' => [T_BOOL_CAST, '(bool)'],
        ];

        foreach ($replacement as $functionIdentity => $newToken) {
            $currIndex = 0;
            while (null !== $currIndex) {
                // try getting function reference and translate boundaries for humans
                $boundaries = $this->find($functionIdentity, $tokens, $currIndex, $tokens->count() - 1);
                if (null === $boundaries) {
                    // next function search, as current one not found
                    continue 2;
                }

                list($functionName, $openParenthesis, $closeParenthesis) = $boundaries;

                // analysing cursor shift
                $currIndex = $openParenthesis;

                // indicator that the function is overriden
                if (1 !== $this->countArguments($tokens, $openParenthesis, $closeParenthesis)) {
                    continue;
                }

                // check if something complex passed as an argument and preserve parenthesises then
                $countParamTokens = 0;
                for ($paramContentIndex = $openParenthesis + 1; $paramContentIndex < $closeParenthesis; ++$paramContentIndex) {
                    //not a space, means some sensible token
                    if (!$tokens[$paramContentIndex]->isGivenKind(T_WHITESPACE)) {
                        ++$countParamTokens;
                    }
                }

                $preserveParenthesises = $countParamTokens > 1;

                // analyse namespace specification (root one or none) and decide what to do
                $prevTokenIndex = $tokens->getPrevMeaningfulToken($functionName);
                if ($tokens[$prevTokenIndex]->isGivenKind(T_NS_SEPARATOR)) {
                    // get rid of root namespace when it used
                    $tokens->removeTrailingWhitespace($prevTokenIndex);
                    $tokens->clearAt($prevTokenIndex);
                }

                // perform transformation
                $replacementSequence = [
                    new Token($newToken),
                    new Token([T_WHITESPACE, ' ']),
                ];

                if (!$preserveParenthesises) {
                    // closing parenthesis removed with leading spaces
                    $tokens->removeLeadingWhitespace($closeParenthesis);
                    $tokens->clearAt($closeParenthesis);

                    // opening parenthesis removed with trailing spaces
                    $tokens->removeLeadingWhitespace($openParenthesis);
                    $tokens->removeTrailingWhitespace($openParenthesis);
                    $tokens->clearAt($openParenthesis);
                } else {
                    // we'll need to provide a space after a casting operator
                    $tokens->removeTrailingWhitespace($functionName);
                }

                $tokens->overrideRange($functionName, $functionName, $replacementSequence);

                // nested transformations support
                $currIndex = $functionName;
            }
        }
    }
}<|MERGE_RESOLUTION|>--- conflicted
+++ resolved
@@ -30,26 +30,17 @@
     {
         return new FixerDefinition(
             'Replaces `intval`, `floatval`, `doubleval`, `strval` and `boolval` function calls with according type casting operator.',
-<<<<<<< HEAD
-            [new CodeSample(
-=======
-            array(
+            [
                 new CodeSample(
->>>>>>> f4f2e8ab
-'<?php
+                    '<?php
     $a = intval($b);
     $a = floatval($b);
     $a = doubleval($b);
     $a = strval ($b);
     $a = boolval($b);
-<<<<<<< HEAD
-'),
-            ],
-=======
 '
                 ),
-            ),
->>>>>>> f4f2e8ab
+            ],
             null,
             'Risky if any of the functions `intval`, `floatval`, `doubleval`, `strval` or `boolval` are overridden.'
         );
