<?php

/*
 * This file is part of PHP CS Fixer.
 *
 * (c) Fabien Potencier <fabien@symfony.com>
 *     Dariusz Rumiński <dariusz.ruminski@gmail.com>
 *
 * This source file is subject to the MIT license that is bundled
 * with this source code in the file LICENSE.
 */

namespace PhpCsFixer\Fixer\Whitespace;

use PhpCsFixer\AbstractFixer;
use PhpCsFixer\Fixer\ConfigurationDefinitionFixerInterface;
use PhpCsFixer\Fixer\WhitespacesAwareFixerInterface;
use PhpCsFixer\FixerConfiguration\FixerConfigurationResolverRootless;
use PhpCsFixer\FixerConfiguration\FixerOptionBuilder;
use PhpCsFixer\FixerConfiguration\FixerOptionValidatorGenerator;
use PhpCsFixer\FixerDefinition\CodeSample;
use PhpCsFixer\FixerDefinition\FixerDefinition;
use PhpCsFixer\Tokenizer\CT;
use PhpCsFixer\Tokenizer\Token;
use PhpCsFixer\Tokenizer\Tokens;
use PhpCsFixer\Tokenizer\TokensAnalyzer;
use Symfony\Component\OptionsResolver\Options;

/**
 * @author Dariusz Rumiński <dariusz.ruminski@gmail.com>
 * @author SpacePossum
 */
final class NoExtraConsecutiveBlankLinesFixer extends AbstractFixer implements ConfigurationDefinitionFixerInterface, WhitespacesAwareFixerInterface
{
    /**
     * @var string[]
     */
    private static $availableTokens = [
        'break',
        'continue',
        'extra',
        'return',
        'throw',
        'use',
        'useTrait',
        'use_trait',
        'curly_brace_block',
        'parenthesis_brace_block',
        'square_brace_block',
    ];

    /**
     * @var array<int, string> key is token id, value is name of callback
     */
    private $tokenKindCallbackMap;

    /**
     * @var array<string, string> token prototype, value is name of callback
     */
    private $tokenEqualsMap;

    /**
     * @var Tokens
     */
    private $tokens;

    /**
     * @var TokensAnalyzer
     */
    private $tokensAnalyzer;

    /**
     * {@inheritdoc}
     */
    public function configure(array $configuration = null)
    {
        parent::configure($configuration);

<<<<<<< HEAD
        static $reprToTokenMap = [
            'break' => T_BREAK,
            'continue' => T_CONTINUE,
            'extra' => T_WHITESPACE,
            'return' => T_RETURN,
            'throw' => T_THROW,
            'use' => T_USE,
            'use_trait' => CT::T_USE_TRAIT,
            'square_brace_block' => CT::T_ARRAY_SQUARE_BRACE_OPEN,
            'curly_brace_block' => '{',
            'parenthesis_brace_block' => '(',
        ];

        static $tokenKindCallbackMap = [
            T_BREAK => 'fixAfterToken',
            T_CONTINUE => 'fixAfterToken',
            T_WHITESPACE => 'removeMultipleBlankLines',
            T_RETURN => 'fixAfterToken',
            T_THROW => 'fixAfterToken',
            T_USE => 'removeBetweenUse',
            CT::T_USE_TRAIT => 'removeBetweenUse',
            CT::T_ARRAY_SQUARE_BRACE_OPEN => 'fixStructureOpenCloseIfMultiLine', // typeless '[' tokens should not be fixed (too rare)
        ];

        static $tokenEqualsMap = [
            '{' => 'fixStructureOpenCloseIfMultiLine', // i.e. not: CT::T_ARRAY_INDEX_CURLY_BRACE_OPEN
            '(' => 'fixStructureOpenCloseIfMultiLine', // i.e. not: CT::T_BRACE_CLASS_INSTANTIATION_OPEN
        ];

        $tokensAssoc = array_flip(array_intersect_key($reprToTokenMap, array_flip($this->configuration['tokens'])));

        $this->tokenKindCallbackMap = array_intersect_key($tokenKindCallbackMap, $tokensAssoc);
        $this->tokenEqualsMap = array_intersect_key($tokenEqualsMap, $tokensAssoc);
=======
        $this->tokenKindCallbackMap = array();
        $this->tokenEqualsMap = array();
        foreach ($this->configuration['tokens'] as $item) {
            switch ($item) {
                case 'break':
                    $this->tokenKindCallbackMap[T_BREAK] = 'fixAfterToken';

                    break;
                case 'continue':
                    $this->tokenKindCallbackMap[T_CONTINUE] = 'fixAfterToken';

                    break;
                case 'extra':
                    $this->tokenKindCallbackMap[T_WHITESPACE] = 'removeMultipleBlankLines';

                    break;
                case 'return':
                    $this->tokenKindCallbackMap[T_RETURN] = 'fixAfterToken';

                    break;
                case 'throw':
                    $this->tokenKindCallbackMap[T_THROW] = 'fixAfterToken';

                    break;
                case 'use':
                    $this->tokenKindCallbackMap[T_USE] = 'removeBetweenUse';

                    break;
                case 'use_trait':
                    $this->tokenKindCallbackMap[CT::T_USE_TRAIT] = 'removeBetweenUse';

                    break;
                case 'curly_brace_block':
                    $this->tokenEqualsMap['{'] = 'fixStructureOpenCloseIfMultiLine'; // i.e. not: CT::T_ARRAY_INDEX_CURLY_BRACE_OPEN
                    break;
                case 'parenthesis_brace_block':
                    $this->tokenEqualsMap['('] = 'fixStructureOpenCloseIfMultiLine'; // i.e. not: CT::T_BRACE_CLASS_INSTANTIATION_OPEN
                    break;
                case 'square_brace_block':
                    $this->tokenKindCallbackMap[CT::T_ARRAY_SQUARE_BRACE_OPEN] = 'fixStructureOpenCloseIfMultiLine'; // typeless '[' tokens should not be fixed (too rare)
                    break;
            }
        }
>>>>>>> f4f2e8ab
    }

    /**
     * {@inheritdoc}
     */
    public function getDefinition()
    {
        return new FixerDefinition(
            'Removes extra blank lines and/or blank lines following configuration.',
            [
                new CodeSample(
'<?php

$foo = array("foo");


$bar = "bar";'
                ),
                new CodeSample(
'<?php

switch ($foo) {
    case 41:
        echo "foo";
        break;

    case 42:
        break;
}',
                    ['tokens' => ['break']]
                ),
                new CodeSample(
'<?php

for ($i = 0; $i < 9000; ++$i) {
    if (true) {
        continue;

    }
}',
                    ['tokens' => ['continue']]
                ),
                new CodeSample(
'<?php

for ($i = 0; $i < 9000; ++$i) {

    echo $i;

}',
                    ['tokens' => ['curly_brace_block']]
                ),
                new CodeSample(
'<?php

$foo = array("foo");


$bar = "bar";',
                    ['tokens' => ['extra']]
                ),
                new CodeSample(
'<?php

$foo = array(

    "foo"

);',
                    ['tokens' => ['parenthesis_brace_block']]
                ),
                new CodeSample(
'<?php

function foo($bar)
{
    return $bar;

}',
                    ['tokens' => ['return']]
                ),
                new CodeSample(
'<?php

$foo = [

    "foo"

];',
                    ['tokens' => ['square_brace_block']]
                ),
                new CodeSample(
'<?php

function foo($bar)
{
    throw new \Exception("Hello!");

}',
                    ['tokens' => ['throw']]
                ),
                new CodeSample(
'<?php

namespace Foo;

use Bar\Baz;

use Baz\Bar;

class Bar
{
}',
                    ['tokens' => ['use']]
                ),
                new CodeSample(
'<?php

class Foo
{
    use Bar;

    use Baz;
}',
                    ['tokens' => ['use_trait']]
                ),
            ]
        );
    }

    /**
     * {@inheritdoc}
     */
    public function getPriority()
    {
        // should be run after the NoUnusedImportsFixer, NoEmptyPhpdocFixer, CombineConsecutiveUnsetsFixer and NoUselessElseFixer
        return -20;
    }

    /**
     * {@inheritdoc}
     */
    public function isCandidate(Tokens $tokens)
    {
        return true;
    }

    /**
     * {@inheritdoc}
     */
    protected function applyFix(\SplFileInfo $file, Tokens $tokens)
    {
        $this->tokens = $tokens;
        $this->tokensAnalyzer = new TokensAnalyzer($this->tokens);
        for ($index = $tokens->getSize() - 1; $index > 0; --$index) {
            $this->fixByToken($tokens[$index], $index);
        }
    }

    /**
     * {@inheritdoc}
     */
    protected function createConfigurationDefinition()
    {
        return new FixerConfigurationResolverRootless('tokens', [
            (new FixerOptionBuilder('tokens', 'List of tokens to fix.'))
                ->setAllowedTypes(['array'])
                ->setAllowedValues([
                    (new FixerOptionValidatorGenerator())->allowedValueIsSubsetOf(self::$availableTokens),
                ])
                ->setNormalizer(function (Options $options, $tokens) {
                    foreach ($tokens as &$token) {
                        if ('useTrait' === $token) {
                            @trigger_error('Token "useTrait" is deprecated and will be removed in 3.0, use "use_trait" instead.', E_USER_DEPRECATED);
                            $token = 'use_trait';

                            break;
                        }
                    }

                    return $tokens;
                })
                ->setDefault(['extra'])
                ->getOption(),
        ]);
    }

    private function fixByToken(Token $token, $index)
    {
        foreach ($this->tokenKindCallbackMap as $kind => $callback) {
            if (!$token->isGivenKind($kind)) {
                continue;
            }

            $this->$callback($index);

            return;
        }

        foreach ($this->tokenEqualsMap as $equals => $callback) {
            if (!$token->equals($equals)) {
                continue;
            }

            $this->$callback($index);

            return;
        }
    }

    private function removeBetweenUse($index)
    {
        $next = $this->tokens->getNextTokenOfKind($index, [';', T_CLOSE_TAG]);
        if (null === $next || $this->tokens[$next]->isGivenKind(T_CLOSE_TAG)) {
            return;
        }

        $nextUseCandidate = $this->tokens->getNextMeaningfulToken($next);
        if (null === $nextUseCandidate || 1 === $nextUseCandidate - $next || !$this->tokens[$nextUseCandidate]->isGivenKind($this->tokens[$index]->getId())) {
            return;
        }

        return $this->removeEmptyLinesAfterLineWithTokenAt($next);
    }

    private function removeMultipleBlankLines($index)
    {
        $token = $this->tokens[$index];
        $content = '';
        $count = 0;
        $parts = explode("\n", $token->getContent());

        for ($i = 0, $last = count($parts) - 1; $i <= $last; ++$i) {
            if ('' === $parts[$i] || "\r" === $parts[$i]) {
                // if part is empty then we are between two "\n"
                ++$count;
            } else {
                $content .= $parts[$i];
            }

            if ($i !== $last && $count < 3) {
                $content .= $this->whitespacesConfig->getLineEnding();
            }
        }

        $this->tokens[$index] = new Token([T_WHITESPACE, $content]);
    }

    private function fixAfterToken($index)
    {
        for ($i = $index - 1; $i > 0; --$i) {
            if ($this->tokens[$i]->isGivenKind(T_FUNCTION) && $this->tokensAnalyzer->isLambda($i)) {
                return;
            }

            if ($this->tokens[$i]->isGivenKind(T_CLASS) && $this->tokensAnalyzer->isAnonymousClass($i)) {
                return;
            }

            if ($this->tokens[$i]->isWhitespace() && false !== strpos($this->tokens[$i]->getContent(), "\n")) {
                break;
            }
        }

        $this->removeEmptyLinesAfterLineWithTokenAt($index);
    }

    /**
     * Remove white line(s) after the index of a block type,
     * but only if the block is not on one line.
     *
     * @param int $index body start
     */
    private function fixStructureOpenCloseIfMultiLine($index)
    {
        $blockTypeInfo = Tokens::detectBlockType($this->tokens[$index]);
        $bodyEnd = $this->tokens->findBlockEnd($blockTypeInfo['type'], $index);

        for ($i = $bodyEnd - 1; $i >= $index; --$i) {
            if (false !== strpos($this->tokens[$i]->getContent(), "\n")) {
                $this->removeEmptyLinesAfterLineWithTokenAt($i);
                $this->removeEmptyLinesAfterLineWithTokenAt($index);

                break;
            }
        }
    }

    private function removeEmptyLinesAfterLineWithTokenAt($index)
    {
        // find the line break
        $tokenCount = count($this->tokens);
        for ($end = $index; $end < $tokenCount; ++$end) {
            if (
                $this->tokens[$end]->equals('}')
                || false !== strpos($this->tokens[$end]->getContent(), "\n")
            ) {
                break;
            }
        }

        if ($end === $tokenCount) {
            return; // not found, early return
        }

        $ending = $this->whitespacesConfig->getLineEnding();

        for ($i = $end; $i < $tokenCount && $this->tokens[$i]->isWhitespace(); ++$i) {
            $content = $this->tokens[$i]->getContent();
            if (substr_count($content, "\n") < 1) {
                continue;
            }

            $pos = strrpos($content, "\n");
            if ($pos + 2 <= strlen($content)) { // preserve indenting where possible
                $newContent = $ending.substr($content, $pos + 1);
            } else {
                $newContent = $ending;
            }

            $this->tokens[$i] = new Token([T_WHITESPACE, $newContent]);
        }
    }
}<|MERGE_RESOLUTION|>--- conflicted
+++ resolved
@@ -76,7 +76,6 @@
     {
         parent::configure($configuration);
 
-<<<<<<< HEAD
         static $reprToTokenMap = [
             'break' => T_BREAK,
             'continue' => T_CONTINUE,
@@ -110,51 +109,6 @@
 
         $this->tokenKindCallbackMap = array_intersect_key($tokenKindCallbackMap, $tokensAssoc);
         $this->tokenEqualsMap = array_intersect_key($tokenEqualsMap, $tokensAssoc);
-=======
-        $this->tokenKindCallbackMap = array();
-        $this->tokenEqualsMap = array();
-        foreach ($this->configuration['tokens'] as $item) {
-            switch ($item) {
-                case 'break':
-                    $this->tokenKindCallbackMap[T_BREAK] = 'fixAfterToken';
-
-                    break;
-                case 'continue':
-                    $this->tokenKindCallbackMap[T_CONTINUE] = 'fixAfterToken';
-
-                    break;
-                case 'extra':
-                    $this->tokenKindCallbackMap[T_WHITESPACE] = 'removeMultipleBlankLines';
-
-                    break;
-                case 'return':
-                    $this->tokenKindCallbackMap[T_RETURN] = 'fixAfterToken';
-
-                    break;
-                case 'throw':
-                    $this->tokenKindCallbackMap[T_THROW] = 'fixAfterToken';
-
-                    break;
-                case 'use':
-                    $this->tokenKindCallbackMap[T_USE] = 'removeBetweenUse';
-
-                    break;
-                case 'use_trait':
-                    $this->tokenKindCallbackMap[CT::T_USE_TRAIT] = 'removeBetweenUse';
-
-                    break;
-                case 'curly_brace_block':
-                    $this->tokenEqualsMap['{'] = 'fixStructureOpenCloseIfMultiLine'; // i.e. not: CT::T_ARRAY_INDEX_CURLY_BRACE_OPEN
-                    break;
-                case 'parenthesis_brace_block':
-                    $this->tokenEqualsMap['('] = 'fixStructureOpenCloseIfMultiLine'; // i.e. not: CT::T_BRACE_CLASS_INSTANTIATION_OPEN
-                    break;
-                case 'square_brace_block':
-                    $this->tokenKindCallbackMap[CT::T_ARRAY_SQUARE_BRACE_OPEN] = 'fixStructureOpenCloseIfMultiLine'; // typeless '[' tokens should not be fixed (too rare)
-                    break;
-            }
-        }
->>>>>>> f4f2e8ab
     }
 
     /**
