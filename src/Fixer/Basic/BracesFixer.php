--- conflicted
+++ resolved
@@ -780,63 +780,35 @@
 
     private function getControlContinuationTokensForOpeningToken($openingTokenKind)
     {
-<<<<<<< HEAD
-        if ($openingTokenKind === T_IF) {
+        if (T_IF === $openingTokenKind) {
             return [
-=======
-        if (T_IF === $openingTokenKind) {
-            return array(
->>>>>>> cff9b0ae
                 T_ELSE,
                 T_ELSEIF,
             ];
         }
 
-<<<<<<< HEAD
-        if ($openingTokenKind === T_DO) {
+        if (T_DO === $openingTokenKind) {
             return [T_WHILE];
         }
 
-        if ($openingTokenKind === T_TRY) {
+        if (T_TRY === $openingTokenKind) {
             return [
                 T_CATCH,
                 T_FINALLY,
             ];
-=======
-        if (T_DO === $openingTokenKind) {
-            return array(T_WHILE);
+        }
+
+        return [];
+    }
+
+    private function getFinalControlContinuationTokensForOpeningToken($openingTokenKind)
+    {
+        if (T_IF === $openingTokenKind) {
+            return [T_ELSE];
         }
 
         if (T_TRY === $openingTokenKind) {
-            $tokens = array(T_CATCH);
-            if (defined('T_FINALLY')) {
-                $tokens[] = T_FINALLY;
-            }
-
-            return $tokens;
->>>>>>> cff9b0ae
-        }
-
-        return [];
-    }
-
-    private function getFinalControlContinuationTokensForOpeningToken($openingTokenKind)
-    {
-<<<<<<< HEAD
-        if ($openingTokenKind === T_IF) {
-            return [T_ELSE];
-        }
-
-        if ($openingTokenKind === T_TRY) {
             return [T_FINALLY];
-=======
-        if (T_IF === $openingTokenKind) {
-            return array(T_ELSE);
-        }
-
-        if (T_TRY === $openingTokenKind && defined('T_FINALLY')) {
-            return array(T_FINALLY);
->>>>>>> cff9b0ae
         }
 
         return [];
