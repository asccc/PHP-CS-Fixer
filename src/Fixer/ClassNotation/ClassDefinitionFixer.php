<?php

/*
 * This file is part of PHP CS Fixer.
 *
 * (c) Fabien Potencier <fabien@symfony.com>
 *     Dariusz Rumiński <dariusz.ruminski@gmail.com>
 *
 * This source file is subject to the MIT license that is bundled
 * with this source code in the file LICENSE.
 */

namespace PhpCsFixer\Fixer\ClassNotation;

use PhpCsFixer\AbstractFixer;
use PhpCsFixer\Fixer\ConfigurationDefinitionFixerInterface;
use PhpCsFixer\Fixer\WhitespacesAwareFixerInterface;
use PhpCsFixer\FixerConfiguration\FixerConfigurationResolver;
use PhpCsFixer\FixerConfiguration\FixerOptionBuilder;
use PhpCsFixer\FixerDefinition\CodeSample;
use PhpCsFixer\FixerDefinition\FixerDefinition;
use PhpCsFixer\FixerDefinition\VersionSpecification;
use PhpCsFixer\FixerDefinition\VersionSpecificCodeSample;
use PhpCsFixer\Tokenizer\Token;
use PhpCsFixer\Tokenizer\Tokens;
use PhpCsFixer\Tokenizer\TokensAnalyzer;

/**
 * Fixer for part of the rules defined in PSR2 ¶4.1 Extends and Implements and PSR12 ¶8. Anonymous Classes.
 *
 * @author SpacePossum
 */
final class ClassDefinitionFixer extends AbstractFixer implements ConfigurationDefinitionFixerInterface, WhitespacesAwareFixerInterface
{
    /**
     * {@inheritdoc}
     */
    public function getDefinition()
    {
        return new FixerDefinition(
            'Whitespace around the keywords of a class, trait or interfaces definition should be one space.',
            array(
                new CodeSample(
'<?php

class  Foo  extends  Bar  implements  Baz,  BarBaz
{
}'
                ),
                new VersionSpecificCodeSample(
'<?php

trait  Foo
{
}',
                    new VersionSpecification(50400)
                ),
                new VersionSpecificCodeSample(
'<?php

final  class  Foo  extends  Bar  implements  Baz,  BarBaz
{
}',
                    new VersionSpecification(50500)
                ),
                new VersionSpecificCodeSample(
'<?php

$foo = new  class  extends  Bar  implements  Baz,  BarBaz {};
',
                    new VersionSpecification(70100)
                ),
                new CodeSample(
'<?php

class Foo
extends Bar
implements Baz, BarBaz
{}
',
                    array('singleLine' => true)
                ),
                new CodeSample(
'<?php

class Foo
extends Bar
implements Baz
{}
',
                    array('singleItemSingleLine' => true)
                ),
                new CodeSample(
'<?php

interface Bar extends
    Bar, BarBaz, FooBarBaz
{}
',
                    array('multiLineExtendsEachSingleLine' => true)
                ),
            )
        );
    }

    /**
     * {@inheritdoc}
     */
    public function isCandidate(Tokens $tokens)
    {
        return $tokens->isAnyTokenKindsFound(Token::getClassyTokenKinds());
    }

    /**
     * {@inheritdoc}
     */
<<<<<<< HEAD
    protected function createConfigurationDefinition()
    {
        $multiLineExtendsEachSingleLine = new FixerOptionBuilder('multiLineExtendsEachSingleLine', 'Whether definitions should be multiline.');
        $multiLineExtendsEachSingleLine
            ->setAllowedTypes(array('bool'))
            ->setDefault(false)
        ;

        $singleItemSingleLine = new FixerOptionBuilder('singleItemSingleLine', 'Whether definitions should be single line when including a single item.');
        $singleItemSingleLine
            ->setAllowedTypes(array('bool'))
            ->setDefault(false)
        ;

        $singleLine = new FixerOptionBuilder('singleLine', 'Whether definitions should be single line.');
        $singleLine
            ->setAllowedTypes(array('bool'))
            ->setDefault(false)
        ;

        return new FixerConfigurationResolver(array(
            $multiLineExtendsEachSingleLine->getOption(),
            $singleItemSingleLine->getOption(),
            $singleLine->getOption(),
        ));
=======
    protected function applyFix(\SplFileInfo $file, Tokens $tokens)
    {
        // -4, one for count to index, 3 because min. of tokens for a classy location.
        for ($index = $tokens->getSize() - 4; $index > 0; --$index) {
            if ($tokens[$index]->isClassy()) {
                $this->fixClassyDefinition($tokens, $index);
            }
        }
>>>>>>> b44c48d1
    }

    /**
     * @param Tokens $tokens
     * @param int    $classyIndex Class definition token start index
     */
    private function fixClassyDefinition(Tokens $tokens, $classyIndex)
    {
        $classDefInfo = $this->getClassyDefinitionInfo($tokens, $classyIndex);

        // PSR2 4.1 Lists of implements MAY be split across multiple lines, where each subsequent line is indented once.
        // When doing so, the first item in the list MUST be on the next line, and there MUST be only one interface per line.

        if (false !== $classDefInfo['implements']) {
            $classDefInfo['implements'] = $this->fixClassyDefinitionImplements(
                $tokens,
                $classDefInfo['open'],
                $classDefInfo['implements']
            );
        }

        if (false !== $classDefInfo['extends']) {
            $classDefInfo['extends'] = $this->fixClassyDefinitionExtends(
                $tokens,
                false === $classDefInfo['implements'] ? $classDefInfo['open'] : $classDefInfo['implements']['start'],
                $classDefInfo['extends']
            );
        }

        // PSR2: class definition open curly brace must go on a new line.
        // PSR12: anonymous class curly brace on same line if not multi line implements.

        $classDefInfo['open'] = $this->fixClassyDefinitionOpenSpacing($tokens, $classDefInfo);
        if ($classDefInfo['implements']) {
            $end = $classDefInfo['implements']['start'];
        } elseif ($classDefInfo['extends']) {
            $end = $classDefInfo['extends']['start'];
        } else {
            $end = $tokens->getPrevNonWhitespace($classDefInfo['open']);
        }

        // 4.1 The extends and implements keywords MUST be declared on the same line as the class name.
        $this->makeClassyDefinitionSingleLine(
            $tokens,
            $classDefInfo['anonymousClass'] ? $tokens->getPrevMeaningfulToken($classyIndex) : $classDefInfo['start'],
            $end
        );
    }

    /**
     * @param Tokens $tokens
     * @param int    $classOpenIndex
     * @param array  $classExtendsInfo
     *
     * @return array
     */
    private function fixClassyDefinitionExtends(Tokens $tokens, $classOpenIndex, $classExtendsInfo)
    {
        $endIndex = $tokens->getPrevNonWhitespace($classOpenIndex);

        if ($this->configuration['singleLine'] || false === $classExtendsInfo['multiLine']) {
            $this->makeClassyDefinitionSingleLine($tokens, $classExtendsInfo['start'], $endIndex);
            $classExtendsInfo['multiLine'] = false;
        } elseif ($this->configuration['singleItemSingleLine'] && 1 === $classExtendsInfo['numberOfExtends']) {
            $this->makeClassyDefinitionSingleLine($tokens, $classExtendsInfo['start'], $endIndex);
            $classExtendsInfo['multiLine'] = false;
        } elseif ($this->configuration['multiLineExtendsEachSingleLine'] && $classExtendsInfo['multiLine']) {
            $this->makeClassyInheritancePartMultiLine($tokens, $classExtendsInfo['start'], $endIndex);
            $classExtendsInfo['multiLine'] = true;
        }

        return $classExtendsInfo;
    }

    /**
     * @param Tokens $tokens
     * @param int    $classOpenIndex
     * @param array  $classImplementsInfo
     *
     * @return array
     */
    private function fixClassyDefinitionImplements(Tokens $tokens, $classOpenIndex, array $classImplementsInfo)
    {
        $endIndex = $tokens->getPrevNonWhitespace($classOpenIndex);

        if ($this->configuration['singleLine'] || false === $classImplementsInfo['multiLine']) {
            $this->makeClassyDefinitionSingleLine($tokens, $classImplementsInfo['start'], $endIndex);
            $classImplementsInfo['multiLine'] = false;
        } elseif ($this->configuration['singleItemSingleLine'] && 1 === $classImplementsInfo['numberOfImplements']) {
            $this->makeClassyDefinitionSingleLine($tokens, $classImplementsInfo['start'], $endIndex);
            $classImplementsInfo['multiLine'] = false;
        } else {
            $this->makeClassyInheritancePartMultiLine($tokens, $classImplementsInfo['start'], $endIndex);
            $classImplementsInfo['multiLine'] = true;
        }

        return $classImplementsInfo;
    }

    /**
     * @param Tokens $tokens
     * @param array  $classDefInfo
     *
     * @return int
     */
    private function fixClassyDefinitionOpenSpacing(Tokens $tokens, $classDefInfo)
    {
        if ($classDefInfo['anonymousClass']) {
            if (false !== $classDefInfo['implements']) {
                $spacing = $classDefInfo['implements']['multiLine'] ? $spacing = $this->whitespacesConfig->getLineEnding() : ' ';
            } elseif (false !== $classDefInfo['extends']) {
                $spacing = $classDefInfo['extends']['multiLine'] ? $spacing = $this->whitespacesConfig->getLineEnding() : ' ';
            } else {
                $spacing = ' ';
            }
        } else {
            $spacing = $this->whitespacesConfig->getLineEnding();
        }

        $openIndex = $tokens->getNextTokenOfKind($classDefInfo['classy'], array('{'));
        if (' ' !== $spacing && false !== strpos($tokens[$openIndex - 1]->getContent(), "\n")) {
            return $openIndex;
        }

        if ($tokens[$openIndex - 1]->isWhitespace()) {
            $tokens[$openIndex - 1]->setContent($spacing);

            return $openIndex;
        }

        $tokens->insertAt($openIndex, new Token(array(T_WHITESPACE, $spacing)));

        return $openIndex + 1;
    }

    /**
     * @param Tokens $tokens
     * @param int    $classyIndex
     *
     * @return array
     */
    private function getClassyDefinitionInfo(Tokens $tokens, $classyIndex)
    {
        $openIndex = $tokens->getNextTokenOfKind($classyIndex, array('{'));
        $prev = $tokens->getPrevMeaningfulToken($classyIndex);
        $startIndex = $tokens[$prev]->isGivenKind(array(T_FINAL, T_ABSTRACT)) ? $prev : $classyIndex;

        $extends = false;
        $implements = false;
        $anonymousClass = false;

        if (!(defined('T_TRAIT') && $tokens[$classyIndex]->isGivenKind(T_TRAIT))) {
            $extends = $tokens->findGivenKind(T_EXTENDS, $classyIndex, $openIndex);
            $extends = count($extends) ? $this->getClassyInheritanceInfo($tokens, key($extends), 'numberOfExtends') : false;

            if (!$tokens[$classyIndex]->isGivenKind(T_INTERFACE)) {
                $implements = $tokens->findGivenKind(T_IMPLEMENTS, $classyIndex, $openIndex);
                $implements = count($implements) ? $this->getClassyInheritanceInfo($tokens, key($implements), 'numberOfImplements') : false;
                $tokensAnalyzer = new TokensAnalyzer($tokens);
                $anonymousClass = $tokensAnalyzer->isAnonymousClass($classyIndex);
            }
        }

        return array(
            'start' => $startIndex,
            'classy' => $classyIndex,
            'open' => $openIndex,
            'extends' => $extends,
            'implements' => $implements,
            'anonymousClass' => $anonymousClass,
        );
    }

    /**
     * @param Tokens $tokens
     * @param int    $startIndex
     * @param string $label
     *
     * @return array
     */
    private function getClassyInheritanceInfo(Tokens $tokens, $startIndex, $label)
    {
        $implementsInfo = array('start' => $startIndex, $label => 1, 'multiLine' => false);
        ++$startIndex;
        $endIndex = $tokens->getNextTokenOfKind($startIndex, array('{', array(T_IMPLEMENTS), array(T_EXTENDS)));
        $endIndex = $tokens[$endIndex]->equals('{') ? $tokens->getPrevNonWhitespace($endIndex) : $endIndex;
        for ($i = $startIndex; $i < $endIndex; ++$i) {
            if ($tokens[$i]->equals(',')) {
                ++$implementsInfo[$label];

                continue;
            }

            if (!$implementsInfo['multiLine'] && false !== strpos($tokens[$i]->getContent(), "\n")) {
                $implementsInfo['multiLine'] = true;
            }
        }

        return $implementsInfo;
    }

    /**
     * @param Tokens $tokens
     * @param int    $startIndex
     * @param int    $endIndex
     */
    private function makeClassyDefinitionSingleLine(Tokens $tokens, $startIndex, $endIndex)
    {
        for ($i = $endIndex; $i >= $startIndex; --$i) {
            if ($tokens[$i]->isWhitespace()) {
                if (
                    $tokens[$i + 1]->equalsAny(array(',', '(', ')'))
                    || $tokens[$i - 1]->equals('(')
                ) {
                    $tokens[$i]->clear();
                } elseif (
                    !$tokens[$i + 1]->isComment()
                    && !($tokens[$i - 1]->isGivenKind(T_COMMENT)
                        && ('#' === substr($tokens[$i - 1]->getContent(), 0, 1) || '//' === substr($tokens[$i - 1]->getContent(), 0, 2)))
                ) {
                    $tokens[$i]->setContent(' ');
                }

                --$i;

                continue;
            }

            if ($tokens[$i]->equals(',') && !$tokens[$i + 1]->isWhitespace()) {
                $tokens->insertAt($i + 1, new Token(array(T_WHITESPACE, ' ')));

                continue;
            }

            if (!$tokens[$i]->isComment()) {
                continue;
            }

            if (!$tokens[$i + 1]->isWhitespace() && !$tokens[$i + 1]->isComment() && false === strpos($tokens[$i]->getContent(), "\n")) {
                $tokens->insertAt($i + 1, new Token(array(T_WHITESPACE, ' ')));
            }

            if (!$tokens[$i - 1]->isWhitespace() && !$tokens[$i - 1]->isComment()) {
                $tokens->insertAt($i, new Token(array(T_WHITESPACE, ' ')));
            }
        }
    }

    /**
     * @param Tokens $tokens
     * @param int    $startIndex
     * @param int    $endIndex
     */
    private function makeClassyInheritancePartMultiLine(Tokens $tokens, $startIndex, $endIndex)
    {
        for ($i = $endIndex; $i > $startIndex; --$i) {
            $previousInterfaceImplementingIndex = $tokens->getPrevTokenOfKind($i, array(',', array(T_IMPLEMENTS), array(T_EXTENDS)));
            $breakAtIndex = $tokens->getNextMeaningfulToken($previousInterfaceImplementingIndex);
            // make the part of a ',' or 'implements' single line
            $this->makeClassyDefinitionSingleLine(
                $tokens,
                $breakAtIndex,
                $i
            );

            // make sure the part is on its own line
            $isOnOwnLine = false;
            for ($j = $breakAtIndex; $j > $previousInterfaceImplementingIndex; --$j) {
                if (false !== strpos($tokens[$j]->getContent(), "\n")) {
                    $isOnOwnLine = true;

                    break;
                }
            }

            if (!$isOnOwnLine) {
                if ($tokens[$breakAtIndex - 1]->isWhitespace()) {
                    $tokens[$breakAtIndex - 1]->setContent($this->whitespacesConfig->getLineEnding().$this->whitespacesConfig->getIndent());
                } else {
                    $tokens->insertAt($breakAtIndex, new Token(array(T_WHITESPACE, $this->whitespacesConfig->getLineEnding().$this->whitespacesConfig->getIndent())));
                }
            }

            $i = $previousInterfaceImplementingIndex + 1;
        }
    }
}<|MERGE_RESOLUTION|>--- conflicted
+++ resolved
@@ -114,7 +114,19 @@
     /**
      * {@inheritdoc}
      */
-<<<<<<< HEAD
+    protected function applyFix(\SplFileInfo $file, Tokens $tokens)
+    {
+        // -4, one for count to index, 3 because min. of tokens for a classy location.
+        for ($index = $tokens->getSize() - 4; $index > 0; --$index) {
+            if ($tokens[$index]->isClassy()) {
+                $this->fixClassyDefinition($tokens, $index);
+            }
+        }
+    }
+
+    /**
+     * {@inheritdoc}
+     */
     protected function createConfigurationDefinition()
     {
         $multiLineExtendsEachSingleLine = new FixerOptionBuilder('multiLineExtendsEachSingleLine', 'Whether definitions should be multiline.');
@@ -140,16 +152,6 @@
             $singleItemSingleLine->getOption(),
             $singleLine->getOption(),
         ));
-=======
-    protected function applyFix(\SplFileInfo $file, Tokens $tokens)
-    {
-        // -4, one for count to index, 3 because min. of tokens for a classy location.
-        for ($index = $tokens->getSize() - 4; $index > 0; --$index) {
-            if ($tokens[$index]->isClassy()) {
-                $this->fixClassyDefinition($tokens, $index);
-            }
-        }
->>>>>>> b44c48d1
     }
 
     /**
