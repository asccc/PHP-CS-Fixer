--- conflicted
+++ resolved
@@ -373,13 +373,8 @@
             $funcEnd = $tokens->getNextTokenOfKind($function[2], [';']);
         } else {
             // find method body start and the end of the function definition
-<<<<<<< HEAD
             $bodyStart = $tokens->getNextTokenOfKind($function[2], ['{']);
-            $funcEnd = $bodyStart !== null ? $tokens->findBlockEnd(Tokens::BLOCK_TYPE_CURLY_BRACE, $bodyStart) : null;
-=======
-            $bodyStart = $tokens->getNextTokenOfKind($function[2], array('{'));
             $funcEnd = null !== $bodyStart ? $tokens->findBlockEnd(Tokens::BLOCK_TYPE_CURLY_BRACE, $bodyStart) : null;
->>>>>>> cff9b0ae
         }
 
         return [
