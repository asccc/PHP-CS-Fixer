--- conflicted
+++ resolved
@@ -153,7 +153,7 @@
 
         if (null === $php5) {
             // no PHP5-constructor, we can rename the old one to __construct
-            $tokens[$php4['nameIndex']] = new Token(array(T_STRING, '__construct'));
+            $tokens[$php4['nameIndex']] = new Token([T_STRING, '__construct']);
 
             // in some (rare) cases we might have just created an infinite recursion issue
             $this->fixInfiniteRecursion($tokens, $php4['bodyIndex'], $php4['endIndex']);
@@ -180,7 +180,7 @@
                 $tokens->clearAt($i);
             }
             // rename the PHP4 one to __construct
-            $tokens[$php4['nameIndex']] = new Token(array(T_STRING, '__construct'));
+            $tokens[$php4['nameIndex']] = new Token([T_STRING, '__construct']);
         }
     }
 
@@ -213,8 +213,8 @@
                 // match either of the possibilities
                 if ($tokens[$parentSeq[0]]->equalsAny([[T_STRING, 'parent'], [T_STRING, $parentClass]], false)) {
                     // replace with parent::__construct
-                    $tokens[$parentSeq[0]] = new Token(array(T_STRING, 'parent'));
-                    $tokens[$parentSeq[2]] = new Token(array(T_STRING, '__construct'));
+                    $tokens[$parentSeq[0]] = new Token([T_STRING, 'parent']);
+                    $tokens[$parentSeq[2]] = new Token([T_STRING, '__construct']);
                 }
             }
 
@@ -238,13 +238,8 @@
                 $tokens[$parentSeq[1]] = new Token([
                     T_DOUBLE_COLON,
                     '::',
-<<<<<<< HEAD
                 ]);
-                $tokens[$parentSeq[2]]->setContent('__construct');
-=======
-                ));
-                $tokens[$parentSeq[2]] = new Token(array(T_STRING, '__construct'));
->>>>>>> 5e3be858
+                $tokens[$parentSeq[2]] = new Token([T_STRING, '__construct']);
             }
         }
     }
