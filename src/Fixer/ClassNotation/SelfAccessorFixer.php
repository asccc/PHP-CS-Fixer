<?php

/*
 * This file is part of PHP CS Fixer.
 *
 * (c) Fabien Potencier <fabien@symfony.com>
 *     Dariusz Rumiński <dariusz.ruminski@gmail.com>
 *
 * This source file is subject to the MIT license that is bundled
 * with this source code in the file LICENSE.
 */

namespace PhpCsFixer\Fixer\ClassNotation;

use PhpCsFixer\AbstractFixer;
use PhpCsFixer\FixerDefinition\CodeSample;
use PhpCsFixer\FixerDefinition\FixerDefinition;
use PhpCsFixer\Tokenizer\CT;
use PhpCsFixer\Tokenizer\Token;
use PhpCsFixer\Tokenizer\Tokens;
use PhpCsFixer\Tokenizer\TokensAnalyzer;

/**
 * @author Gregor Harlan <gharlan@web.de>
 */
final class SelfAccessorFixer extends AbstractFixer
{
    /**
     * {@inheritdoc}
     */
    public function getDefinition()
    {
        return new FixerDefinition(
            'Inside class or interface element "self" should be preferred to the class name itself.',
            [
                new CodeSample(
                    '<?php
class Sample
{
    const BAZ = 1;
    const BAR = Sample::BAZ;

    public function getBar()
    {
        return Sample::BAR;
    }
}
'
                ),
<<<<<<< HEAD
            ]
=======
            ),
            null,
            'Risky when using dynamic calls like get_called_class() or late static binding.'
>>>>>>> 7f5ecbef
        );
    }

    /**
     * {@inheritdoc}
     */
    public function isCandidate(Tokens $tokens)
    {
        return $tokens->isAnyTokenKindsFound([T_CLASS, T_INTERFACE]);
    }

    /**
     * {@inheritdoc}
     */
    public function isRisky()
    {
        return true;
    }

    /**
     * {@inheritdoc}
     */
    protected function applyFix(\SplFileInfo $file, Tokens $tokens)
    {
        $tokensAnalyzer = new TokensAnalyzer($tokens);

        for ($i = 0, $c = $tokens->count(); $i < $c; ++$i) {
            if (!$tokens[$i]->isGivenKind([T_CLASS, T_INTERFACE]) || $tokensAnalyzer->isAnonymousClass($i)) {
                continue;
            }

            $nameIndex = $tokens->getNextTokenOfKind($i, [[T_STRING]]);
            $startIndex = $tokens->getNextTokenOfKind($nameIndex, ['{']);
            $endIndex = $tokens->findBlockEnd(Tokens::BLOCK_TYPE_CURLY_BRACE, $startIndex);

            $name = $tokens[$nameIndex]->getContent();

            $this->replaceNameOccurrences($tokens, $name, $startIndex, $endIndex);

            // continue after the class declaration
            $i = $endIndex;
        }
    }

    /**
     * Replace occurrences of the name of the classy element by "self" (if possible).
     *
     * @param Tokens $tokens
     * @param string $name
     * @param int    $startIndex
     * @param int    $endIndex
     */
    private function replaceNameOccurrences(Tokens $tokens, $name, $startIndex, $endIndex)
    {
        $tokensAnalyzer = new TokensAnalyzer($tokens);
        $insideMethodSignatureUntil = null;

        for ($i = $startIndex; $i < $endIndex; ++$i) {
            if ($i === $insideMethodSignatureUntil) {
                $insideMethodSignatureUntil = null;
            }

            $token = $tokens[$i];

            if (
                // skip anonymous classes
                ($token->isGivenKind(T_CLASS) && $tokensAnalyzer->isAnonymousClass($i)) ||
                // skip lambda functions (PHP < 5.4 compatibility)
                ($token->isGivenKind(T_FUNCTION) && $tokensAnalyzer->isLambda($i))
            ) {
                $i = $tokens->getNextTokenOfKind($i, ['{']);
                $i = $tokens->findBlockEnd(Tokens::BLOCK_TYPE_CURLY_BRACE, $i);

                continue;
            }

            if ($token->isGivenKind(T_FUNCTION)) {
                $i = $tokens->getNextTokenOfKind($i, ['(']);
                $insideMethodSignatureUntil = $tokens->getNextTokenOfKind($i, ['{', ';']);

                continue;
            }

            if (!$token->equals([T_STRING, $name], false)) {
                continue;
            }

            $prevToken = $tokens[$tokens->getPrevMeaningfulToken($i)];
            $nextToken = $tokens[$tokens->getNextMeaningfulToken($i)];

            // skip tokens that are part of a fully qualified name or used in class property access
            if ($prevToken->isGivenKind([T_NS_SEPARATOR, T_OBJECT_OPERATOR]) || $nextToken->isGivenKind(T_NS_SEPARATOR)) {
                continue;
            }

            if (
                $prevToken->isGivenKind([T_INSTANCEOF, T_NEW])
                || $nextToken->isGivenKind(T_PAAMAYIM_NEKUDOTAYIM)
                || (
                    null !== $insideMethodSignatureUntil
                    && $i < $insideMethodSignatureUntil
                    && $prevToken->equalsAny(['(', ',', [CT::T_TYPE_COLON], [CT::T_NULLABLE_TYPE]])
                )
            ) {
                $tokens[$i] = new Token([T_STRING, 'self']);
            }
        }
    }
}<|MERGE_RESOLUTION|>--- conflicted
+++ resolved
@@ -47,13 +47,9 @@
 }
 '
                 ),
-<<<<<<< HEAD
-            ]
-=======
-            ),
+            ],
             null,
             'Risky when using dynamic calls like get_called_class() or late static binding.'
->>>>>>> 7f5ecbef
         );
     }
 
