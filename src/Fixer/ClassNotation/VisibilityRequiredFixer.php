<?php

/*
 * This file is part of PHP CS Fixer.
 *
 * (c) Fabien Potencier <fabien@symfony.com>
 *     Dariusz Rumiński <dariusz.ruminski@gmail.com>
 *
 * This source file is subject to the MIT license that is bundled
 * with this source code in the file LICENSE.
 */

namespace PhpCsFixer\Fixer\ClassNotation;

use PhpCsFixer\AbstractFixer;
use PhpCsFixer\Fixer\ConfigurationDefinitionFixerInterface;
use PhpCsFixer\FixerConfiguration\FixerConfigurationResolverRootless;
use PhpCsFixer\FixerConfiguration\FixerOptionBuilder;
use PhpCsFixer\FixerConfiguration\FixerOptionValidatorGenerator;
use PhpCsFixer\FixerDefinition\CodeSample;
use PhpCsFixer\FixerDefinition\FixerDefinition;
use PhpCsFixer\FixerDefinition\VersionSpecification;
use PhpCsFixer\FixerDefinition\VersionSpecificCodeSample;
use PhpCsFixer\Tokenizer\Token;
use PhpCsFixer\Tokenizer\Tokens;
use PhpCsFixer\Tokenizer\TokensAnalyzer;
use Symfony\Component\OptionsResolver\Exception\InvalidOptionsException;
use Symfony\Component\OptionsResolver\Options;

/**
 * Fixer for rules defined in PSR2 ¶4.3, ¶4.5.
 *
 * @author Dariusz Rumiński <dariusz.ruminski@gmail.com>
 * @author SpacePossum
 */
final class VisibilityRequiredFixer extends AbstractFixer implements ConfigurationDefinitionFixerInterface
{
    /**
     * {@inheritdoc}
     */
<<<<<<< HEAD
    public function fix(\SplFileInfo $file, Tokens $tokens)
    {
        $tokensAnalyzer = new TokensAnalyzer($tokens);
        $elements = $tokensAnalyzer->getClassyElements();

        foreach (array_reverse($elements, true) as $index => $element) {
            if (!in_array($element['type'], $this->configuration['elements'], true)) {
                continue;
            }

            switch ($element['type']) {
                case 'method':
                    $this->fixMethodVisibility($tokens, $index);

                    break;
                case 'property':
                    $this->fixPropertyVisibility($tokens, $index);

                    break;
                case 'const':
                    $this->fixConstVisibility($tokens, $index);

                    break;
            }
        }
    }

    /**
     * {@inheritdoc}
     */
=======
>>>>>>> b44c48d1
    public function getDefinition()
    {
        return new FixerDefinition(
            'Visibility MUST be declared on all properties and methods; abstract and final MUST be declared before the visibility; static MUST be declared after the visibility.',
            array(
                new CodeSample(
'<?php
class Sample
{
    var $a;
    static protected $var_foo2;

    function A()
    {
    }
}
'
                ),
                new VersionSpecificCodeSample(
'<?php
class Sample
{
    const SAMPLE = 1;
}
',
                    new VersionSpecification(70100),
                    array('elements' => array('const'))
                ),
            )
        );
    }

    /**
     * {@inheritdoc}
     */
    public function isCandidate(Tokens $tokens)
    {
        return $tokens->isAnyTokenKindsFound(Token::getClassyTokenKinds());
    }

    /**
     * {@inheritdoc}
     */
<<<<<<< HEAD
    protected function createConfigurationDefinition()
    {
        $generator = new FixerOptionValidatorGenerator();

        $elements = new FixerOptionBuilder('elements', 'The structural elements to fix (PHP >= 7.1 required for `const`).');
        $elements = $elements
            ->setAllowedTypes(array('array'))
            ->setAllowedValues(array(
                $generator->allowedValueIsSubsetOf(array('property', 'method', 'const')),
            ))
            ->setNormalizer(function (Options $options, $value) {
                if (PHP_VERSION_ID < 70100 && in_array('const', $value, true)) {
                    throw new InvalidOptionsException('"const" option can only be enabled with PHP 7.1+.');
                }

                return $value;
            })
            ->setDefault(array('property', 'method'))
            ->getOption()
        ;

        return new FixerConfigurationResolverRootless('elements', array($elements));
=======
    protected function applyFix(\SplFileInfo $file, Tokens $tokens)
    {
        $tokensAnalyzer = new TokensAnalyzer($tokens);
        $elements = $tokensAnalyzer->getClassyElements();

        foreach (array_reverse($elements, true) as $index => $element) {
            if (!in_array($element['type'], $this->configuration, true)) {
                continue;
            }

            switch ($element['type']) {
                case 'method':
                    $this->fixMethodVisibility($tokens, $index);

                    break;
                case 'property':
                    $this->fixPropertyVisibility($tokens, $index);

                    break;
                case 'const':
                    $this->fixConstVisibility($tokens, $index);

                    break;
            }
        }
>>>>>>> b44c48d1
    }

    /**
     * @param Tokens $tokens
     * @param int    $index
     */
    private function fixMethodVisibility(Tokens $tokens, $index)
    {
        $this->overrideAttribs($tokens, $index, $this->grabAttribsBeforeMethodToken($tokens, $index));

        // force whitespace between function keyword and function name to be single space char
        $afterToken = $tokens[++$index];
        if ($afterToken->isWhitespace()) {
            $afterToken->setContent(' ');
        }
    }

    /**
     * @param Tokens $tokens
     * @param int    $index
     */
    private function fixPropertyVisibility(Tokens $tokens, $index)
    {
        $prevIndex = $tokens->getPrevTokenOfKind($index, array(';', ',', '{'));

        if (null === $prevIndex || !$tokens[$prevIndex]->equals(',')) {
            $this->overrideAttribs($tokens, $index, $this->grabAttribsBeforePropertyToken($tokens, $index));
        }
    }

    /**
     * @param Tokens $tokens
     * @param int    $index
     */
    private function fixConstVisibility(Tokens $tokens, $index)
    {
        $prev = $tokens->getPrevMeaningfulToken($index);
        if ($tokens[$prev]->isGivenKind(array(T_PRIVATE, T_PROTECTED, T_PUBLIC))) {
            return;
        }

        $tokens->insertAt($index, new Token(array(T_WHITESPACE, ' ')));
        $tokens->insertAt($index, new Token(array(T_PUBLIC, 'public')));
    }

    /**
     * Grab attributes before method token at given index.
     *
     * It's a shorthand for grabAttribsBeforeToken method.
     *
     * @param Tokens $tokens Tokens collection
     * @param int    $index  token index
     *
     * @return array map of grabbed attributes, key is attribute name and value is array of index and clone of Token
     */
    private function grabAttribsBeforeMethodToken(Tokens $tokens, $index)
    {
        static $tokenAttribsMap = array(
            T_PRIVATE => 'visibility',
            T_PROTECTED => 'visibility',
            T_PUBLIC => 'visibility',
            T_ABSTRACT => 'abstract',
            T_FINAL => 'final',
            T_STATIC => 'static',
        );

        return $this->grabAttribsBeforeToken(
            $tokens,
            $index,
            $tokenAttribsMap,
            array(
                'abstract' => null,
                'final' => null,
                'visibility' => array('index' => null, 'token' => new Token(array(T_PUBLIC, 'public'))),
                'static' => null,
            )
        );
    }

    /**
     * Apply token attributes.
     *
     * Token at given index is prepended by attributes.
     *
     * @param Tokens $tokens      Tokens collection
     * @param int    $memberIndex token index
     * @param array  $attribs     map of grabbed attributes, key is attribute name and value is array of index and clone of Token
     */
    private function overrideAttribs(Tokens $tokens, $memberIndex, array $attribs)
    {
        $toOverride = array();
        $firstAttribIndex = $memberIndex;

        foreach ($attribs as $attrib) {
            if (null === $attrib) {
                continue;
            }

            if (null !== $attrib['index']) {
                $firstAttribIndex = min($firstAttribIndex, $attrib['index']);
            }

            if (!$attrib['token']->isGivenKind(T_VAR) && '' !== $attrib['token']->getContent()) {
                $toOverride[] = $attrib['token'];
                $toOverride[] = new Token(array(T_WHITESPACE, ' '));
            }
        }

        if (!empty($toOverride)) {
            $tokens->overrideRange($firstAttribIndex, $memberIndex - 1, $toOverride);
        }
    }

    /**
     * Grab attributes before property token at given index.
     *
     * It's a shorthand for grabAttribsBeforeToken method.
     *
     * @param Tokens $tokens Tokens collection
     * @param int    $index  token index
     *
     * @return array map of grabbed attributes, key is attribute name and value is array of index and clone of Token
     */
    private function grabAttribsBeforePropertyToken(Tokens $tokens, $index)
    {
        static $tokenAttribsMap = array(
            T_VAR => 'var',
            T_PRIVATE => 'visibility',
            T_PROTECTED => 'visibility',
            T_PUBLIC => 'visibility',
            T_STATIC => 'static',
        );

        return $this->grabAttribsBeforeToken(
            $tokens,
            $index,
            $tokenAttribsMap,
            array(
                'visibility' => array('index' => null, 'token' => new Token(array(T_PUBLIC, 'public'))),
                'static' => null,
            )
        );
    }

    /**
     * Grab info about attributes before token at given index.
     *
     * @param Tokens $tokens          Tokens collection
     * @param int    $index           token index
     * @param array  $tokenAttribsMap token to attribute name map
     * @param array  $attribs         array of token attributes
     *
     * @return array map of grabbed attributes, key is attribute name and value is array of index and clone of Token
     */
    private function grabAttribsBeforeToken(Tokens $tokens, $index, array $tokenAttribsMap, array $attribs)
    {
        while (true) {
            $token = $tokens[--$index];

            if (!$token->isArray()) {
                if ($token->equalsAny(array('{', '}', '(', ')'))) {
                    break;
                }

                continue;
            }

            // if token is attribute, set token attribute name
            if (isset($tokenAttribsMap[$token->getId()])) {
                $attribs[$tokenAttribsMap[$token->getId()]] = array(
                    'token' => clone $token,
                    'index' => $index,
                );

                continue;
            }

            if ($token->isGivenKind(array(T_WHITESPACE, T_COMMENT, T_DOC_COMMENT))) {
                continue;
            }

            break;
        }

        return $attribs;
    }
}<|MERGE_RESOLUTION|>--- conflicted
+++ resolved
@@ -38,39 +38,6 @@
     /**
      * {@inheritdoc}
      */
-<<<<<<< HEAD
-    public function fix(\SplFileInfo $file, Tokens $tokens)
-    {
-        $tokensAnalyzer = new TokensAnalyzer($tokens);
-        $elements = $tokensAnalyzer->getClassyElements();
-
-        foreach (array_reverse($elements, true) as $index => $element) {
-            if (!in_array($element['type'], $this->configuration['elements'], true)) {
-                continue;
-            }
-
-            switch ($element['type']) {
-                case 'method':
-                    $this->fixMethodVisibility($tokens, $index);
-
-                    break;
-                case 'property':
-                    $this->fixPropertyVisibility($tokens, $index);
-
-                    break;
-                case 'const':
-                    $this->fixConstVisibility($tokens, $index);
-
-                    break;
-            }
-        }
-    }
-
-    /**
-     * {@inheritdoc}
-     */
-=======
->>>>>>> b44c48d1
     public function getDefinition()
     {
         return new FixerDefinition(
@@ -114,7 +81,36 @@
     /**
      * {@inheritdoc}
      */
-<<<<<<< HEAD
+    protected function applyFix(\SplFileInfo $file, Tokens $tokens)
+    {
+        $tokensAnalyzer = new TokensAnalyzer($tokens);
+        $elements = $tokensAnalyzer->getClassyElements();
+
+        foreach (array_reverse($elements, true) as $index => $element) {
+            if (!in_array($element['type'], $this->configuration['elements'], true)) {
+                continue;
+            }
+
+            switch ($element['type']) {
+                case 'method':
+                    $this->fixMethodVisibility($tokens, $index);
+
+                    break;
+                case 'property':
+                    $this->fixPropertyVisibility($tokens, $index);
+
+                    break;
+                case 'const':
+                    $this->fixConstVisibility($tokens, $index);
+
+                    break;
+            }
+        }
+    }
+
+    /**
+     * {@inheritdoc}
+     */
     protected function createConfigurationDefinition()
     {
         $generator = new FixerOptionValidatorGenerator();
@@ -137,33 +133,6 @@
         ;
 
         return new FixerConfigurationResolverRootless('elements', array($elements));
-=======
-    protected function applyFix(\SplFileInfo $file, Tokens $tokens)
-    {
-        $tokensAnalyzer = new TokensAnalyzer($tokens);
-        $elements = $tokensAnalyzer->getClassyElements();
-
-        foreach (array_reverse($elements, true) as $index => $element) {
-            if (!in_array($element['type'], $this->configuration, true)) {
-                continue;
-            }
-
-            switch ($element['type']) {
-                case 'method':
-                    $this->fixMethodVisibility($tokens, $index);
-
-                    break;
-                case 'property':
-                    $this->fixPropertyVisibility($tokens, $index);
-
-                    break;
-                case 'const':
-                    $this->fixConstVisibility($tokens, $index);
-
-                    break;
-            }
-        }
->>>>>>> b44c48d1
     }
 
     /**
