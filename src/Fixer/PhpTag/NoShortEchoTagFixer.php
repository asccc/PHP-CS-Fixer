--- conflicted
+++ resolved
@@ -80,11 +80,7 @@
 
             $nextIndex = $i + 1;
 
-<<<<<<< HEAD
-            $tokens->overrideAt($i, [T_OPEN_TAG, '<?php ']);
-=======
-            $tokens[$i] = new Token(array(T_OPEN_TAG, '<?php '));
->>>>>>> 5e3be858
+            $tokens[$i] = new Token([T_OPEN_TAG, '<?php ']);
 
             if (!$tokens[$nextIndex]->isWhitespace()) {
                 $tokens->insertAt($nextIndex, new Token([T_WHITESPACE, ' ']));
