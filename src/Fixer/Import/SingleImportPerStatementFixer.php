--- conflicted
+++ resolved
@@ -151,15 +151,11 @@
         for ($i = $groupOpenIndex + 1; $i <= $groupCloseIndex; ++$i) {
             $token = $tokens[$i];
 
-<<<<<<< HEAD
+            if ($token->equals(',') && $tokens[$tokens->getNextMeaningfulToken($i)]->equals([CT::T_GROUP_IMPORT_BRACE_CLOSE])) {
+                continue;
+            }
+
             if ($token->equalsAny([',', [CT::T_GROUP_IMPORT_BRACE_CLOSE]])) {
-=======
-            if ($token->equals(',') && $tokens[$tokens->getNextMeaningfulToken($i)]->equals(array(CT::T_GROUP_IMPORT_BRACE_CLOSE))) {
-                continue;
-            }
-
-            if ($token->equalsAny(array(',', array(CT::T_GROUP_IMPORT_BRACE_CLOSE)))) {
->>>>>>> d81c7923
                 $statements[] = 'use'.$statement.';';
                 $statement = $groupPrefix;
 
