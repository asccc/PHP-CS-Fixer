<?php

/*
 * This file is part of PHP CS Fixer.
 *
 * (c) Fabien Potencier <fabien@symfony.com>
 *     Dariusz Rumiński <dariusz.ruminski@gmail.com>
 *
 * This source file is subject to the MIT license that is bundled
 * with this source code in the file LICENSE.
 */

namespace PhpCsFixer\Fixer\PhpUnit;

use PhpCsFixer\AbstractFixer;
use PhpCsFixer\Fixer\ConfigurationDefinitionFixerInterface;
use PhpCsFixer\FixerConfiguration\AllowedValueSubset;
use PhpCsFixer\FixerConfiguration\FixerConfigurationResolverRootless;
use PhpCsFixer\FixerConfiguration\FixerOptionBuilder;
use PhpCsFixer\FixerDefinition\CodeSample;
use PhpCsFixer\FixerDefinition\FixerDefinition;
use PhpCsFixer\Tokenizer\Analyzer\ArgumentsAnalyzer;
use PhpCsFixer\Tokenizer\Token;
use PhpCsFixer\Tokenizer\Tokens;

/**
 * @author Dariusz Rumiński <dariusz.ruminski@gmail.com>
 */
final class PhpUnitStrictFixer extends AbstractFixer implements ConfigurationDefinitionFixerInterface
{
    private static $assertionMap = [
        'assertAttributeEquals' => 'assertAttributeSame',
        'assertAttributeNotEquals' => 'assertAttributeNotSame',
        'assertEquals' => 'assertSame',
        'assertNotEquals' => 'assertNotSame',
    ];

    /**
     * {@inheritdoc}
     */
    public function getDefinition()
    {
        return new FixerDefinition(
            'PHPUnit methods like `assertSame` should be used instead of `assertEquals`.',
            [
                new CodeSample(
'<?php
final class MyTest extends \PHPUnit_Framework_TestCase
{
    public function testSomeTest()
    {
        $this->assertAttributeEquals(a(), b());
        $this->assertAttributeNotEquals(a(), b());
        $this->assertEquals(a(), b());
        $this->assertNotEquals(a(), b());
    }
}
'
                ),
                new CodeSample(
                    '<?php
final class MyTest extends \PHPUnit_Framework_TestCase
{
    public function testSomeTest()
    {
        $this->assertAttributeEquals(a(), b());
        $this->assertAttributeNotEquals(a(), b());
        $this->assertEquals(a(), b());
        $this->assertNotEquals(a(), b());
    }
}
',
                    ['assertions' => ['assertEquals']]
                ),
            ],
            null,
            'Risky when any of the functions are overridden or when testing object equality.'
        );
    }

    /**
     * {@inheritdoc}
     */
    public function isCandidate(Tokens $tokens)
    {
        return $tokens->isTokenKindFound(T_STRING);
    }

    /**
     * {@inheritdoc}
     */
    public function isRisky()
    {
        return true;
    }

    /**
     * {@inheritdoc}
     */
    protected function applyFix(\SplFileInfo $file, Tokens $tokens)
    {
        $argumentsAnalyzer = new ArgumentsAnalyzer();

        foreach ($this->configuration['assertions'] as $methodBefore) {
            $methodAfter = self::$assertionMap[$methodBefore];

            for ($index = 0, $limit = $tokens->count(); $index < $limit; ++$index) {
                $methodIndex = $tokens->getNextTokenOfKind($index, [[T_STRING, $methodBefore]]);

                if (null === $methodIndex) {
                    break;
                }

                $operatorIndex = $tokens->getPrevMeaningfulToken($methodIndex);
                $referenceIndex = $tokens->getPrevMeaningfulToken($operatorIndex);
                if (
                    !($tokens[$operatorIndex]->equals([T_OBJECT_OPERATOR, '->']) && $tokens[$referenceIndex]->equals([T_VARIABLE, '$this']))
                    && !($tokens[$operatorIndex]->equals([T_DOUBLE_COLON, '::']) && $tokens[$referenceIndex]->equals([T_STRING, 'self']))
                    && !($tokens[$operatorIndex]->equals([T_DOUBLE_COLON, '::']) && $tokens[$referenceIndex]->equals([T_STATIC, 'static']))
                ) {
                    continue;
                }

                $openingParenthesisIndex = $tokens->getNextmeaningfulToken($methodIndex);
                $argumentsCount = $argumentsAnalyzer->countArguments(
                    $tokens,
                    $openingParenthesisIndex,
                    $tokens->findBlockEnd(Tokens::BLOCK_TYPE_PARENTHESIS_BRACE, $openingParenthesisIndex)
                );

                if (2 === $argumentsCount || 3 === $argumentsCount) {
                    $tokens[$methodIndex] = new Token([T_STRING, $methodAfter]);
                }

                $index = $methodIndex;
            }
        }
    }

    /**
     * {@inheritdoc}
     */
    protected function createConfigurationDefinition()
    {
<<<<<<< HEAD
        return new FixerConfigurationResolverRootless('assertions', [
            (new FixerOptionBuilder('assertions', 'List of assertion methods to fix.'))
                ->setAllowedTypes(['array'])
                ->setAllowedValues([
                    (new FixerOptionValidatorGenerator())->allowedValueIsSubsetOf(array_keys(self::$assertionMap)),
                ])
                ->setDefault([
                    'assertAttributeEquals',
                    'assertAttributeNotEquals',
                    'assertEquals',
                    'assertNotEquals',
                ])
                ->getOption(),
        ]);
=======
        $assertions = new FixerOptionBuilder('assertions', 'List of assertion methods to fix.');
        $assertions = $assertions
            ->setAllowedTypes(array('array'))
            ->setAllowedValues(array(new AllowedValueSubset(array_keys(self::$assertionMap))))
            ->setDefault(array(
                'assertAttributeEquals',
                'assertAttributeNotEquals',
                'assertEquals',
                'assertNotEquals',
            ))
            ->getOption()
        ;

        return new FixerConfigurationResolverRootless('assertions', array($assertions));
>>>>>>> ada6977e
    }
}<|MERGE_RESOLUTION|>--- conflicted
+++ resolved
@@ -142,13 +142,10 @@
      */
     protected function createConfigurationDefinition()
     {
-<<<<<<< HEAD
         return new FixerConfigurationResolverRootless('assertions', [
             (new FixerOptionBuilder('assertions', 'List of assertion methods to fix.'))
                 ->setAllowedTypes(['array'])
-                ->setAllowedValues([
-                    (new FixerOptionValidatorGenerator())->allowedValueIsSubsetOf(array_keys(self::$assertionMap)),
-                ])
+                ->setAllowedValues([new AllowedValueSubset(array_keys(self::$assertionMap))])
                 ->setDefault([
                     'assertAttributeEquals',
                     'assertAttributeNotEquals',
@@ -157,21 +154,5 @@
                 ])
                 ->getOption(),
         ]);
-=======
-        $assertions = new FixerOptionBuilder('assertions', 'List of assertion methods to fix.');
-        $assertions = $assertions
-            ->setAllowedTypes(array('array'))
-            ->setAllowedValues(array(new AllowedValueSubset(array_keys(self::$assertionMap))))
-            ->setDefault(array(
-                'assertAttributeEquals',
-                'assertAttributeNotEquals',
-                'assertEquals',
-                'assertNotEquals',
-            ))
-            ->getOption()
-        ;
-
-        return new FixerConfigurationResolverRootless('assertions', array($assertions));
->>>>>>> ada6977e
     }
 }