<?php

/*
 * This file is part of PHP CS Fixer.
 *
 * (c) Fabien Potencier <fabien@symfony.com>
 *     Dariusz Rumiński <dariusz.ruminski@gmail.com>
 *
 * This source file is subject to the MIT license that is bundled
 * with this source code in the file LICENSE.
 */

namespace PhpCsFixer\Fixer\PhpUnit;

use PhpCsFixer\AbstractFixer;
use PhpCsFixer\Fixer\ConfigurationDefinitionFixerInterface;
use PhpCsFixer\FixerConfiguration\FixerConfigurationResolverRootless;
use PhpCsFixer\FixerConfiguration\FixerOptionBuilder;
use PhpCsFixer\FixerConfiguration\FixerOptionValidatorGenerator;
use PhpCsFixer\FixerDefinition\CodeSample;
use PhpCsFixer\FixerDefinition\FixerDefinition;
use PhpCsFixer\Tokenizer\Token;
use PhpCsFixer\Tokenizer\Tokens;

/**
 * @author SpacePossum
 */
final class PhpUnitDedicateAssertFixer extends AbstractFixer implements ConfigurationDefinitionFixerInterface
{
    private static $fixMap = array(
        'array_key_exists' => array('assertArrayNotHasKey', 'assertArrayHasKey'),
        'empty' => array('assertNotEmpty', 'assertEmpty'),
        'file_exists' => array('assertFileNotExists', 'assertFileExists'),
        'is_infinite' => array('assertFinite', 'assertInfinite'),
        'is_nan' => array(false, 'assertNan'),
        'is_null' => array('assertNotNull', 'assertNull'),
        'is_array' => true,
        'is_bool' => true,
        'is_boolean' => true,
        'is_callable' => true,
        'is_double' => true,
        'is_float' => true,
        'is_int' => true,
        'is_integer' => true,
        'is_long' => true,
        'is_numeric' => true,
        'is_object' => true,
        'is_real' => true,
        'is_resource' => true,
        'is_scalar' => true,
        'is_string' => true,
    );

    /**
     * {@inheritdoc}
     */
    public function isCandidate(Tokens $tokens)
    {
        return $tokens->isTokenKindFound(T_STRING);
    }

    /**
     * {@inheritdoc}
     */
    public function isRisky()
    {
        return true;
    }

    /**
     * {@inheritdoc}
     */
    public function getDefinition()
    {
        return new FixerDefinition(
            'PHPUnit assertions like "assertInternalType", "assertFileExists", should be used over "assertTrue".',
            array(
                new CodeSample(
                    '<?php
$this->assertTrue(is_float( $a), "my message");
$this->assertTrue(is_nan($a));
'
                ),
                new CodeSample(
                    '<?php
$this->assertTrue(is_float( $a), "my message");
$this->assertTrue(is_nan($a));
',
                    array('functions' => array('is_nan'))
                ),
            ),
            null,
            'Fixer could be risky if one is overriding PHPUnit\'s native methods.'
        );
    }

    /**
     * {@inheritdoc}
     */
    public function getPriority()
    {
        // should be run after the PhpUnitConstructFixer.
        return -15;
    }

    /**
     * {@inheritdoc}
     */
<<<<<<< HEAD
    protected function createConfigurationDefinition()
    {
        $values = array(
            'array_key_exists',
            'empty',
            'file_exists',
            'is_infinite',
            'is_nan',
            'is_null',
            'is_array',
            'is_bool',
            'is_boolean',
            'is_callable',
            'is_double',
            'is_float',
            'is_int',
            'is_integer',
            'is_long',
            'is_numeric',
            'is_object',
            'is_real',
            'is_resource',
            'is_scalar',
            'is_string',
        );
        $generator = new FixerOptionValidatorGenerator();

        $functions = new FixerOptionBuilder('functions', 'List of assertions to fix.');
        $functions = $functions
            ->setAllowedTypes(array('array'))
            ->setAllowedValues(array(
                $generator->allowedValueIsSubsetOf($values),
            ))
            ->setDefault($values)
            ->getOption()
        ;

        return new FixerConfigurationResolverRootless('functions', array($functions));
=======
    protected function applyFix(\SplFileInfo $file, Tokens $tokens)
    {
        static $searchSequence = array(
            array(T_VARIABLE, '$this'),
            array(T_OBJECT_OPERATOR, '->'),
            array(T_STRING),
        );

        $index = 1;
        $candidate = $tokens->findSequence($searchSequence, $index);
        while (null !== $candidate) {
            end($candidate);
            $index = $this->getAssertCandidate($tokens, key($candidate));
            if (is_array($index)) {
                $index = $this->fixAssert($tokens, $index);
            }

            ++$index;
            $candidate = $tokens->findSequence($searchSequence, $index);
        }
>>>>>>> b44c48d1
    }

    /**
     * @param Tokens $tokens
     * @param int    $assertCallIndex Token index of assert method call
     *
     * @return int|int[] indexes of assert call, test call and positive flag, or last index checked
     */
    private function getAssertCandidate(Tokens $tokens, $assertCallIndex)
    {
        $content = strtolower($tokens[$assertCallIndex]->getContent());
        if ('asserttrue' === $content) {
            $isPositive = 1;
        } elseif ('assertfalse' === $content) {
            $isPositive = 0;
        } else {
            return $assertCallIndex;
        }

        // test candidate for simple calls like: ([\]+'some fixable call'(...))
        $assertCallOpenIndex = $tokens->getNextMeaningfulToken($assertCallIndex);
        if (!$tokens[$assertCallOpenIndex]->equals('(')) {
            return $assertCallIndex;
        }

        $testDefaultNamespaceTokenIndex = false;
        $testIndex = $tokens->getNextMeaningfulToken($assertCallOpenIndex);

        if (!$tokens[$testIndex]->isGivenKind(array(T_EMPTY, T_STRING))) {
            if (!$tokens[$testIndex]->isGivenKind(T_NS_SEPARATOR)) {
                return $testIndex;
            }

            $testDefaultNamespaceTokenIndex = $testIndex;
            $testIndex = $tokens->getNextMeaningfulToken($testIndex);
        }

        $testOpenIndex = $tokens->getNextMeaningfulToken($testIndex);
        if (!$tokens[$testOpenIndex]->equals('(')) {
            return $testOpenIndex;
        }

        $testCloseIndex = $tokens->findBlockEnd(Tokens::BLOCK_TYPE_PARENTHESIS_BRACE, $testOpenIndex);

        $assertCallCloseIndex = $tokens->getNextMeaningfulToken($testCloseIndex);
        if (!$tokens[$assertCallCloseIndex]->equalsAny(array(')', ','))) {
            return $assertCallCloseIndex;
        }

        return array(
            $isPositive,
            $assertCallIndex,
            $assertCallOpenIndex,
            $testDefaultNamespaceTokenIndex,
            $testIndex,
            $testOpenIndex,
            $testCloseIndex,
            $assertCallCloseIndex,
        );
    }

    /**
     * @param Tokens $tokens
     * @param array  $assertIndexes
     *
     * @return int index up till processed, number of tokens added
     */
    private function fixAssert(Tokens $tokens, array $assertIndexes)
    {
        list(
            $isPositive,
            $assertCallIndex,
            ,
            $testDefaultNamespaceTokenIndex,
            $testIndex,
            $testOpenIndex,
            $testCloseIndex,
            $assertCallCloseIndex
        ) = $assertIndexes;

        $content = strtolower($tokens[$testIndex]->getContent());
        if (!in_array($content, $this->configuration['functions'], true)) {
            return $assertCallCloseIndex;
        }

        if (is_array(self::$fixMap[$content])) {
            if (false !== self::$fixMap[$content][$isPositive]) {
                $tokens[$assertCallIndex]->setContent(self::$fixMap[$content][$isPositive]);
                $this->removeFunctionCall($tokens, $testDefaultNamespaceTokenIndex, $testIndex, $testOpenIndex, $testCloseIndex);
            }

            return $assertCallCloseIndex;
        }

        $type = substr($content, 3);
        $tokens[$assertCallIndex]->setContent($isPositive ? 'assertInternalType' : 'assertNotInternalType');
        $tokens->overrideAt($testIndex, array(T_CONSTANT_ENCAPSED_STRING, "'".$type."'"));
        $tokens->overrideAt($testOpenIndex, ',');
        $tokens->clearTokenAndMergeSurroundingWhitespace($testCloseIndex);

        if (!$tokens[$testOpenIndex + 1]->isWhitespace()) {
            $tokens->insertAt($testOpenIndex + 1, new Token(array(T_WHITESPACE, ' ')));
        }

        if (false !== $testDefaultNamespaceTokenIndex) {
            $tokens->clearTokenAndMergeSurroundingWhitespace($testDefaultNamespaceTokenIndex);
        }

        return $assertCallCloseIndex;
    }

    /**
     * @param Tokens    $tokens
     * @param int|false $callNSIndex
     * @param int       $callIndex
     * @param int       $openIndex
     * @param int       $closeIndex
     */
    private function removeFunctionCall(Tokens $tokens, $callNSIndex, $callIndex, $openIndex, $closeIndex)
    {
        $tokens->clearTokenAndMergeSurroundingWhitespace($callIndex);
        if (false !== $callNSIndex) {
            $tokens->clearTokenAndMergeSurroundingWhitespace($callNSIndex);
        }

        $tokens->clearTokenAndMergeSurroundingWhitespace($openIndex);
        $tokens->clearTokenAndMergeSurroundingWhitespace($closeIndex);
    }
}<|MERGE_RESOLUTION|>--- conflicted
+++ resolved
@@ -106,7 +106,31 @@
     /**
      * {@inheritdoc}
      */
-<<<<<<< HEAD
+    protected function applyFix(\SplFileInfo $file, Tokens $tokens)
+    {
+        static $searchSequence = array(
+            array(T_VARIABLE, '$this'),
+            array(T_OBJECT_OPERATOR, '->'),
+            array(T_STRING),
+        );
+
+        $index = 1;
+        $candidate = $tokens->findSequence($searchSequence, $index);
+        while (null !== $candidate) {
+            end($candidate);
+            $index = $this->getAssertCandidate($tokens, key($candidate));
+            if (is_array($index)) {
+                $index = $this->fixAssert($tokens, $index);
+            }
+
+            ++$index;
+            $candidate = $tokens->findSequence($searchSequence, $index);
+        }
+    }
+
+    /**
+     * {@inheritdoc}
+     */
     protected function createConfigurationDefinition()
     {
         $values = array(
@@ -145,28 +169,6 @@
         ;
 
         return new FixerConfigurationResolverRootless('functions', array($functions));
-=======
-    protected function applyFix(\SplFileInfo $file, Tokens $tokens)
-    {
-        static $searchSequence = array(
-            array(T_VARIABLE, '$this'),
-            array(T_OBJECT_OPERATOR, '->'),
-            array(T_STRING),
-        );
-
-        $index = 1;
-        $candidate = $tokens->findSequence($searchSequence, $index);
-        while (null !== $candidate) {
-            end($candidate);
-            $index = $this->getAssertCandidate($tokens, key($candidate));
-            if (is_array($index)) {
-                $index = $this->fixAssert($tokens, $index);
-            }
-
-            ++$index;
-            $candidate = $tokens->findSequence($searchSequence, $index);
-        }
->>>>>>> b44c48d1
     }
 
     /**
