<?php

/*
 * This file is part of PHP CS Fixer.
 *
 * (c) Fabien Potencier <fabien@symfony.com>
 *     Dariusz Rumiński <dariusz.ruminski@gmail.com>
 *
 * This source file is subject to the MIT license that is bundled
 * with this source code in the file LICENSE.
 */

namespace PhpCsFixer\Fixer\Phpdoc;

use PhpCsFixer\AbstractFunctionReferenceFixer;
use PhpCsFixer\DocBlock\DocBlock;
use PhpCsFixer\DocBlock\Line;
use PhpCsFixer\Fixer\ConfigurationDefinitionFixerInterface;
use PhpCsFixer\Fixer\WhitespacesAwareFixerInterface;
use PhpCsFixer\FixerConfiguration\FixerConfigurationResolver;
use PhpCsFixer\FixerConfiguration\FixerOptionBuilder;
use PhpCsFixer\FixerDefinition\CodeSample;
use PhpCsFixer\FixerDefinition\FixerDefinition;
use PhpCsFixer\Tokenizer\Tokens;

/**
 * @author Dariusz Rumiński <dariusz.ruminski@gmail.com>
 */
final class PhpdocAddMissingParamAnnotationFixer extends AbstractFunctionReferenceFixer implements ConfigurationDefinitionFixerInterface, WhitespacesAwareFixerInterface
{
    /**
     * {@inheritdoc}
     */
    public function getDefinition()
    {
        return new FixerDefinition(
            'Phpdoc should contain @param for all params.',
            array(
                new CodeSample(
                    '<?php
/**
 * @param int $bar
 *
 * @return void
 */
function f9(string $foo, $bar, $baz) {}'
                ),
                new CodeSample(
                    '<?php
/**
 * @param int $bar
 *
 * @return void
 */
function f9(string $foo, $bar, $baz) {}',
                    array('only_untyped' => true)
                ),
                new CodeSample(
                    '<?php
/**
 * @param int $bar
 *
 * @return void
 */
function f9(string $foo, $bar, $baz) {}',
                    array('only_untyped' => false)
                ),
            ),
            null,
            'The following can be configured: `only_untyped => boolean`',
            self::$defaultConfiguration
        );
    }

    /**
     * {@inheritdoc}
     */
    public function getPriority()
    {
        // must be run after PhpdocNoAliasTagFixer and before PhpdocAlignFixer
        return -1;
    }

    /**
     * {@inheritdoc}
     */
    public function isCandidate(Tokens $tokens)
    {
        return $tokens->isTokenKindFound(T_DOC_COMMENT);
    }

    /**
     * {@inheritdoc}
     */
    public function isRisky()
    {
        return false;
    }

    /**
     * {@inheritdoc}
     */
    protected function applyFix(\SplFileInfo $file, Tokens $tokens)
    {
        for ($index = 0, $limit = $tokens->count(); $index < $limit; ++$index) {
            $token = $tokens[$index];

            if (!$token->isGivenKind(T_DOC_COMMENT)) {
                continue;
            }

            if (false !== stripos($token->getContent(), 'inheritdoc')) {
                continue;
            }

            $index = $tokens->getNextMeaningfulToken($index);

            if (null === $index) {
                return;
            }

            while ($tokens[$index]->isGivenKind(array(
                T_ABSTRACT,
                T_FINAL,
                T_PRIVATE,
                T_PROTECTED,
                T_PUBLIC,
                T_STATIC,
                T_VAR,
            ))) {
                $index = $tokens->getNextMeaningfulToken($index);
            }

            if (!$tokens[$index]->isGivenKind(T_FUNCTION)) {
                continue;
            }

            $openIndex = $tokens->getNextTokenOfKind($index, array('('));
            $index = $tokens->findBlockEnd(Tokens::BLOCK_TYPE_PARENTHESIS_BRACE, $openIndex);

            $arguments = array();

            foreach ($this->getArguments($tokens, $openIndex, $index) as $start => $end) {
                $argumentInfo = $this->prepareArgumentInformation($tokens, $start, $end);

                if (!$this->configuration['only_untyped'] || '' === $argumentInfo['type']) {
                    $arguments[$argumentInfo['name']] = $argumentInfo;
                }
            }

            if (!count($arguments)) {
                continue;
            }

            $doc = new DocBlock($token->getContent());
            $lastParamLine = null;

            foreach ($doc->getAnnotationsOfType('param') as $annotation) {
                $pregMatched = preg_match('/^[^$]+(\$\w+).*$/s', $annotation->getContent(), $matches);

                if (1 === $pregMatched) {
                    unset($arguments[$matches[1]]);
                }

                $lastParamLine = max($lastParamLine, $annotation->getEnd());
            }

            if (!count($arguments)) {
                continue;
            }

            $lines = $doc->getLines();
            $linesCount = count($lines);

            preg_match('/^(\s*).*$/', $lines[$linesCount - 1]->getContent(), $matches);
            $indent = $matches[1];

            $newLines = array();

            foreach ($arguments as $argument) {
                $type = $argument['type'] ?: 'mixed';

                if ('?' !== $type[0] && 'null' === strtolower($argument['default'])) {
                    $type = 'null|'.$type;
                }

                $newLines[] = new Line(sprintf(
                    '%s* @param %s %s%s',
                    $indent,
                    $type,
                    $argument['name'],
                    $this->whitespacesConfig->getLineEnding()
                ));
            }

            array_splice(
                $lines,
                $lastParamLine ? $lastParamLine + 1 : $linesCount - 1,
                0,
                $newLines
            );

            $token->setContent(implode('', $lines));
        }
    }

    /**
<<<<<<< HEAD
     * {@inheritdoc}
     */
    public function getDefinition()
    {
        return new FixerDefinition(
            'Phpdoc should contain @param for all params.',
            array(
                new CodeSample(
                    '<?php
/**
 * @param int $bar
 *
 * @return void
 */
function f9(string $foo, $bar, $baz) {}'
                ),
                new CodeSample(
                    '<?php
/**
 * @param int $bar
 *
 * @return void
 */
function f9(string $foo, $bar, $baz) {}',
                    array('only_untyped' => true)
                ),
                new CodeSample(
                    '<?php
/**
 * @param int $bar
 *
 * @return void
 */
function f9(string $foo, $bar, $baz) {}',
                    array('only_untyped' => false)
                ),
            )
        );
    }

    /**
     * {@inheritdoc}
     */
    public function getPriority()
    {
        // must be run after PhpdocNoAliasTagFixer and before PhpdocAlignFixer
        return -1;
    }

    /**
     * {@inheritdoc}
     */
    public function isCandidate(Tokens $tokens)
    {
        return $tokens->isTokenKindFound(T_DOC_COMMENT);
    }

    /**
     * {@inheritdoc}
     */
    public function isRisky()
    {
        return false;
    }

    /**
     * {@inheritdoc}
     */
    protected function createConfigurationDefinition()
    {
        $onlyUntyped = new FixerOptionBuilder('only_untyped', 'Whether to add missing `@param` annotations for untyped parameters only.');
        $onlyUntyped = $onlyUntyped
            ->setDefault(true)
            ->setAllowedTypes(array('bool'))
            ->getOption()
        ;

        return new FixerConfigurationResolver(array($onlyUntyped));
    }

    /**
=======
>>>>>>> b44c48d1
     * @param Tokens $tokens
     * @param int    $start
     * @param int    $end
     *
     * @return array
     */
    private function prepareArgumentInformation(Tokens $tokens, $start, $end)
    {
        $info = array(
            'default' => '',
            'name' => '',
            'type' => '',
        );

        $sawName = false;

        for ($index = $start; $index <= $end; ++$index) {
            $token = $tokens[$index];

            if ($token->isComment() || $token->isWhitespace()) {
                continue;
            }

            if ($token->isGivenKind(T_VARIABLE)) {
                $sawName = true;
                $info['name'] = $token->getContent();

                continue;
            }

            if ($token->equals('=')) {
                continue;
            }

            if ($sawName) {
                $info['default'] .= $token->getContent();
            } else {
                $info['type'] .= $token->getContent();
            }
        }

        return $info;
    }
}<|MERGE_RESOLUTION|>--- conflicted
+++ resolved
@@ -65,10 +65,7 @@
 function f9(string $foo, $bar, $baz) {}',
                     array('only_untyped' => false)
                 ),
-            ),
-            null,
-            'The following can be configured: `only_untyped => boolean`',
-            self::$defaultConfiguration
+            )
         );
     }
 
@@ -205,73 +202,6 @@
     }
 
     /**
-<<<<<<< HEAD
-     * {@inheritdoc}
-     */
-    public function getDefinition()
-    {
-        return new FixerDefinition(
-            'Phpdoc should contain @param for all params.',
-            array(
-                new CodeSample(
-                    '<?php
-/**
- * @param int $bar
- *
- * @return void
- */
-function f9(string $foo, $bar, $baz) {}'
-                ),
-                new CodeSample(
-                    '<?php
-/**
- * @param int $bar
- *
- * @return void
- */
-function f9(string $foo, $bar, $baz) {}',
-                    array('only_untyped' => true)
-                ),
-                new CodeSample(
-                    '<?php
-/**
- * @param int $bar
- *
- * @return void
- */
-function f9(string $foo, $bar, $baz) {}',
-                    array('only_untyped' => false)
-                ),
-            )
-        );
-    }
-
-    /**
-     * {@inheritdoc}
-     */
-    public function getPriority()
-    {
-        // must be run after PhpdocNoAliasTagFixer and before PhpdocAlignFixer
-        return -1;
-    }
-
-    /**
-     * {@inheritdoc}
-     */
-    public function isCandidate(Tokens $tokens)
-    {
-        return $tokens->isTokenKindFound(T_DOC_COMMENT);
-    }
-
-    /**
-     * {@inheritdoc}
-     */
-    public function isRisky()
-    {
-        return false;
-    }
-
-    /**
      * {@inheritdoc}
      */
     protected function createConfigurationDefinition()
@@ -287,8 +217,6 @@
     }
 
     /**
-=======
->>>>>>> b44c48d1
      * @param Tokens $tokens
      * @param int    $start
      * @param int    $end
