<?php

/*
 * This file is part of PHP CS Fixer.
 *
 * (c) Fabien Potencier <fabien@symfony.com>
 *     Dariusz Rumiński <dariusz.ruminski@gmail.com>
 *
 * This source file is subject to the MIT license that is bundled
 * with this source code in the file LICENSE.
 */

namespace PhpCsFixer\Fixer\Phpdoc;

use PhpCsFixer\AbstractFixer;
use PhpCsFixer\DocBlock\DocBlock;
use PhpCsFixer\Fixer\ConfigurationDefinitionFixerInterface;
use PhpCsFixer\FixerConfiguration\FixerConfigurationResolverRootless;
use PhpCsFixer\FixerConfiguration\FixerOptionBuilder;
use PhpCsFixer\FixerDefinition\CodeSample;
use PhpCsFixer\FixerDefinition\FixerDefinition;
use PhpCsFixer\Tokenizer\Tokens;

/**
 * @author Graham Campbell <graham@alt-three.com>
 * @author Dariusz Rumiński <dariusz.ruminski@gmail.com>
 */
final class GeneralPhpdocAnnotationRemoveFixer extends AbstractFixer implements ConfigurationDefinitionFixerInterface
{
    /**
     * {@inheritdoc}
     */
<<<<<<< HEAD
    public function fix(\SplFileInfo $file, Tokens $tokens)
    {
        if (!count($this->configuration['annotations'])) {
            return;
        }

        foreach ($tokens as $token) {
            if (!$token->isGivenKind(T_DOC_COMMENT)) {
                continue;
            }

            $doc = new DocBlock($token->getContent());
            $annotations = $doc->getAnnotationsOfType($this->configuration['annotations']);

            // nothing to do if there are no annotations
            if (empty($annotations)) {
                continue;
            }

            foreach ($annotations as $annotation) {
                $annotation->remove();
            }

            $token->setContent($doc->getContent());
        }
    }

    /**
     * {@inheritdoc}
     */
=======
>>>>>>> b44c48d1
    public function getDefinition()
    {
        return new FixerDefinition(
            'Configured annotations should be omitted from phpdocs.',
            array(
                new CodeSample(
                    '<?php
/**
 * @internal
 * @author someone
 */
function foo() {}',
                    array('annotations' => array('author'))
                ),
            )
        );
    }

    /**
     * {@inheritdoc}
     */
    public function getPriority()
    {
        // must be run before the PhpdocSeparationFixer, PhpdocOrderFixer,
        // PhpdocTrimFixer and PhpdocNoEmptyReturnFixer.
        return 10;
    }

    /**
     * {@inheritdoc}
     */
    public function isCandidate(Tokens $tokens)
    {
        return $tokens->isTokenKindFound(T_DOC_COMMENT);
    }

    /**
     * {@inheritdoc}
     */
<<<<<<< HEAD
    protected function createConfigurationDefinition()
    {
        $annotations = new FixerOptionBuilder('annotations', 'List of annotations to remove, e.g. `["@author"]`.');
        $annotations = $annotations
            ->setAllowedTypes(array('array'))
            ->setDefault(array())
            ->getOption()
        ;

        return new FixerConfigurationResolverRootless('annotations', array($annotations));
=======
    protected function applyFix(\SplFileInfo $file, Tokens $tokens)
    {
        if (!count($this->configuration)) {
            return;
        }

        foreach ($tokens as $token) {
            if (!$token->isGivenKind(T_DOC_COMMENT)) {
                continue;
            }

            $doc = new DocBlock($token->getContent());
            $annotations = $doc->getAnnotationsOfType($this->configuration);

            // nothing to do if there are no annotations
            if (empty($annotations)) {
                continue;
            }

            foreach ($annotations as $annotation) {
                $annotation->remove();
            }

            $token->setContent($doc->getContent());
        }
>>>>>>> b44c48d1
    }
}<|MERGE_RESOLUTION|>--- conflicted
+++ resolved
@@ -30,39 +30,6 @@
     /**
      * {@inheritdoc}
      */
-<<<<<<< HEAD
-    public function fix(\SplFileInfo $file, Tokens $tokens)
-    {
-        if (!count($this->configuration['annotations'])) {
-            return;
-        }
-
-        foreach ($tokens as $token) {
-            if (!$token->isGivenKind(T_DOC_COMMENT)) {
-                continue;
-            }
-
-            $doc = new DocBlock($token->getContent());
-            $annotations = $doc->getAnnotationsOfType($this->configuration['annotations']);
-
-            // nothing to do if there are no annotations
-            if (empty($annotations)) {
-                continue;
-            }
-
-            foreach ($annotations as $annotation) {
-                $annotation->remove();
-            }
-
-            $token->setContent($doc->getContent());
-        }
-    }
-
-    /**
-     * {@inheritdoc}
-     */
-=======
->>>>>>> b44c48d1
     public function getDefinition()
     {
         return new FixerDefinition(
@@ -102,21 +69,9 @@
     /**
      * {@inheritdoc}
      */
-<<<<<<< HEAD
-    protected function createConfigurationDefinition()
-    {
-        $annotations = new FixerOptionBuilder('annotations', 'List of annotations to remove, e.g. `["@author"]`.');
-        $annotations = $annotations
-            ->setAllowedTypes(array('array'))
-            ->setDefault(array())
-            ->getOption()
-        ;
-
-        return new FixerConfigurationResolverRootless('annotations', array($annotations));
-=======
     protected function applyFix(\SplFileInfo $file, Tokens $tokens)
     {
-        if (!count($this->configuration)) {
+        if (!count($this->configuration['annotations'])) {
             return;
         }
 
@@ -126,7 +81,7 @@
             }
 
             $doc = new DocBlock($token->getContent());
-            $annotations = $doc->getAnnotationsOfType($this->configuration);
+            $annotations = $doc->getAnnotationsOfType($this->configuration['annotations']);
 
             // nothing to do if there are no annotations
             if (empty($annotations)) {
@@ -139,6 +94,20 @@
 
             $token->setContent($doc->getContent());
         }
->>>>>>> b44c48d1
+    }
+
+    /**
+     * {@inheritdoc}
+     */
+    protected function createConfigurationDefinition()
+    {
+        $annotations = new FixerOptionBuilder('annotations', 'List of annotations to remove, e.g. `["@author"]`.');
+        $annotations = $annotations
+            ->setAllowedTypes(array('array'))
+            ->setDefault(array())
+            ->getOption()
+        ;
+
+        return new FixerConfigurationResolverRootless('annotations', array($annotations));
     }
 }