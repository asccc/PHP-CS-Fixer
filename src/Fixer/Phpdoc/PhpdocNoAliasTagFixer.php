<?php

/*
 * This file is part of PHP CS Fixer.
 *
 * (c) Fabien Potencier <fabien@symfony.com>
 *     Dariusz Rumiński <dariusz.ruminski@gmail.com>
 *
 * This source file is subject to the MIT license that is bundled
 * with this source code in the file LICENSE.
 */

namespace PhpCsFixer\Fixer\Phpdoc;

use PhpCsFixer\AbstractFixer;
use PhpCsFixer\DocBlock\DocBlock;
use PhpCsFixer\Fixer\ConfigurationDefinitionFixerInterface;
use PhpCsFixer\FixerConfiguration\FixerConfigurationResolverRootless;
use PhpCsFixer\FixerConfiguration\FixerOptionBuilder;
use PhpCsFixer\FixerDefinition\CodeSample;
use PhpCsFixer\FixerDefinition\FixerDefinition;
use PhpCsFixer\Preg;
use PhpCsFixer\Tokenizer\Token;
use PhpCsFixer\Tokenizer\Tokens;
use Symfony\Component\OptionsResolver\Exception\InvalidOptionsException;
use Symfony\Component\OptionsResolver\Options;

/**
 * Case sensitive tag replace fixer (does not process inline tags like {@inheritdoc}).
 *
 * @author Graham Campbell <graham@alt-three.com>
 * @author Dariusz Rumiński <dariusz.ruminski@gmail.com>
 * @author SpacePossum
 */
final class PhpdocNoAliasTagFixer extends AbstractFixer implements ConfigurationDefinitionFixerInterface
{
    /**
     * {@inheritdoc}
     */
    public function isCandidate(Tokens $tokens)
    {
        return $tokens->isTokenKindFound(T_DOC_COMMENT);
    }

    /**
     * {@inheritdoc}
     */
    public function getDefinition()
    {
        return new FixerDefinition(
            'No alias PHPDoc tags should be used.',
            [
                new CodeSample(
                    '<?php
/**
 * @property string $foo
 * @property-read string $bar
 *
 * @link baz
 */
final class Example
{
}
'
                ),
                new CodeSample(
                    '<?php
/**
 * @property string $foo
 * @property-read string $bar
 *
 * @link baz
 */
final class Example
{
}
',
                    ['replacements' => ['link' => 'website']]
                ),
            ]
        );
    }

    /**
     * {@inheritdoc}
     */
    protected function applyFix(\SplFileInfo $file, Tokens $tokens)
    {
        $searchFor = array_keys($this->configuration['replacements']);

        foreach ($tokens as $index => $token) {
            if (!$token->isGivenKind(T_DOC_COMMENT)) {
                continue;
            }

            $doc = new DocBlock($token->getContent());
            $annotations = $doc->getAnnotationsOfType($searchFor);

            if (empty($annotations)) {
                continue;
            }

            foreach ($annotations as $annotation) {
                $annotation->getTag()->setName($this->configuration['replacements'][$annotation->getTag()->getName()]);
            }

            $tokens[$index] = new Token([T_DOC_COMMENT, $doc->getContent()]);
        }
    }

    /**
     * {@inheritdoc}
     */
    protected function createConfigurationDefinition()
    {
        return new FixerConfigurationResolverRootless('replacements', [
            (new FixerOptionBuilder('replacements', 'Mapping between replaced annotations with new ones.'))
                ->setAllowedTypes(['array'])
                ->setNormalizer(static function (Options $options, $value) {
                    $normalizedValue = [];

                    foreach ($value as $from => $to) {
                        if (!is_string($from)) {
                            throw new InvalidOptionsException('Tag to replace must be a string.');
                        }

                        if (!is_string($to)) {
                            throw new InvalidOptionsException(sprintf(
                                'Tag to replace to from "%s" must be a string.',
                                $from
                            ));
                        }

                        if (1 !== preg_match('#^\S+$#', $to) || false !== strpos($to, '*/')) {
                            throw new InvalidOptionsException(sprintf(
                                'Tag "%s" cannot be replaced by invalid tag "%s".',
                                $from,
                                $to
                            ));
                        }

                        $normalizedValue[trim($from)] = trim($to);
                    }

                    foreach ($normalizedValue as $from => $to) {
                        if (isset($normalizedValue[$to])) {
                            throw new InvalidOptionsException(sprintf(
                                'Cannot change tag "%1$s" to tag "%2$s", as the tag "%2$s" is configured to be replaced to "%3$s".',
                                $from,
                                $to,
                                $normalizedValue[$to]
                            ));
                        }
                    }

<<<<<<< HEAD
                    return $normalizedValue;
                })
                ->setDefault([
                    'property-read' => 'property',
                    'property-write' => 'property',
                    'type' => 'var',
                    'link' => 'see',
                ])
                ->getOption(),
        ]);
=======
                    if (1 !== Preg::match('#^\S+$#', $to) || false !== strpos($to, '*/')) {
                        throw new InvalidOptionsException(sprintf(
                            'Tag "%s" cannot be replaced by invalid tag "%s".',
                            $from,
                            $to
                        ));
                    }

                    $normalizedValue[trim($from)] = trim($to);
                }

                foreach ($normalizedValue as $from => $to) {
                    if (isset($normalizedValue[$to])) {
                        throw new InvalidOptionsException(sprintf(
                            'Cannot change tag "%1$s" to tag "%2$s", as the tag "%2$s" is configured to be replaced to "%3$s".',
                            $from,
                            $to,
                            $normalizedValue[$to]
                        ));
                    }
                }

                return $normalizedValue;
            })
            ->setDefault(array(
                'property-read' => 'property',
                'property-write' => 'property',
                'type' => 'var',
                'link' => 'see',
            ))
            ->getOption()
        ;

        return new FixerConfigurationResolverRootless('replacements', array($replacements));
>>>>>>> 42c52828
    }
}<|MERGE_RESOLUTION|>--- conflicted
+++ resolved
@@ -131,7 +131,7 @@
                             ));
                         }
 
-                        if (1 !== preg_match('#^\S+$#', $to) || false !== strpos($to, '*/')) {
+                        if (1 !== Preg::match('#^\S+$#', $to) || false !== strpos($to, '*/')) {
                             throw new InvalidOptionsException(sprintf(
                                 'Tag "%s" cannot be replaced by invalid tag "%s".',
                                 $from,
@@ -153,7 +153,6 @@
                         }
                     }
 
-<<<<<<< HEAD
                     return $normalizedValue;
                 })
                 ->setDefault([
@@ -164,41 +163,5 @@
                 ])
                 ->getOption(),
         ]);
-=======
-                    if (1 !== Preg::match('#^\S+$#', $to) || false !== strpos($to, '*/')) {
-                        throw new InvalidOptionsException(sprintf(
-                            'Tag "%s" cannot be replaced by invalid tag "%s".',
-                            $from,
-                            $to
-                        ));
-                    }
-
-                    $normalizedValue[trim($from)] = trim($to);
-                }
-
-                foreach ($normalizedValue as $from => $to) {
-                    if (isset($normalizedValue[$to])) {
-                        throw new InvalidOptionsException(sprintf(
-                            'Cannot change tag "%1$s" to tag "%2$s", as the tag "%2$s" is configured to be replaced to "%3$s".',
-                            $from,
-                            $to,
-                            $normalizedValue[$to]
-                        ));
-                    }
-                }
-
-                return $normalizedValue;
-            })
-            ->setDefault(array(
-                'property-read' => 'property',
-                'property-write' => 'property',
-                'type' => 'var',
-                'link' => 'see',
-            ))
-            ->getOption()
-        ;
-
-        return new FixerConfigurationResolverRootless('replacements', array($replacements));
->>>>>>> 42c52828
     }
 }