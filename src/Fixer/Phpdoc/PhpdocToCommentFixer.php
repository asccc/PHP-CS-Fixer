<?php

/*
 * This file is part of PHP CS Fixer.
 *
 * (c) Fabien Potencier <fabien@symfony.com>
 *     Dariusz Rumiński <dariusz.ruminski@gmail.com>
 *
 * This source file is subject to the MIT license that is bundled
 * with this source code in the file LICENSE.
 */

namespace PhpCsFixer\Fixer\Phpdoc;

use PhpCsFixer\AbstractFixer;
use PhpCsFixer\FixerDefinition\CodeSample;
use PhpCsFixer\FixerDefinition\FixerDefinition;
use PhpCsFixer\Tokenizer\CT;
use PhpCsFixer\Tokenizer\Token;
use PhpCsFixer\Tokenizer\Tokens;

/**
 * @author Ceeram <ceeram@cakephp.org>
 * @author Dariusz Rumiński <dariusz.ruminski@gmail.com>
 */
final class PhpdocToCommentFixer extends AbstractFixer
{
    /**
     * {@inheritdoc}
     */
    public function isCandidate(Tokens $tokens)
    {
        return $tokens->isTokenKindFound(T_DOC_COMMENT);
    }

    /**
     * {@inheritdoc}
     */
    public function getPriority()
    {
        /*
         * Should be run before all other docblock fixers so that these fixers
         * don't touch doc comments which are meant to be converted to regular
         * comments.
         */
        return 25;
    }

    /**
     * {@inheritdoc}
     */
    public function getDefinition()
    {
        return new FixerDefinition(
            'Docblocks should only be used on structural elements.',
            [
                new CodeSample(
                    '<?php
$first = true;// needed because by default first docblock is never fixed.

/** This should not be a docblock */
foreach($connections as $key => $sqlite) {
    $sqlite->open($path);
}
'
                ),
            ]
        );
    }

    /**
     * {@inheritdoc}
     */
    protected function applyFix(\SplFileInfo $file, Tokens $tokens)
    {
        static $controlStructures = [
            T_FOREACH,
            T_IF,
            T_SWITCH,
            T_WHILE,
            T_FOR,
        ];

        static $languageStructures = [
            T_LIST,
            T_PRINT,
            T_ECHO,
            CT::T_DESTRUCTURING_SQUARE_BRACE_OPEN,
        ];

        foreach ($tokens as $index => $token) {
            if (!$token->isGivenKind(T_DOC_COMMENT)) {
                continue;
            }

            $nextIndex = $index;
            do {
                $nextIndex = $tokens->getNextMeaningfulToken($nextIndex);
            } while (null !== $nextIndex && $tokens[$nextIndex]->equals('('));

<<<<<<< HEAD
            if (null === $nextToken || $nextToken->equals('}')) {
                $tokens[$index] = new Token([T_COMMENT, '/*'.ltrim($token->getContent(), '/*')]);
=======
            if (null === $nextIndex || $tokens[$nextIndex]->equals('}')) {
                $tokens[$index] = new Token(array(T_COMMENT, '/*'.ltrim($token->getContent(), '/*')));
>>>>>>> 50882331

                continue;
            }

            $nextToken = $tokens[$nextIndex];

            if ($this->isStructuralElement($nextToken)) {
                continue;
            }

            if ($nextToken->isGivenKind($controlStructures) && $this->isValidControl($tokens, $token, $nextIndex)) {
                continue;
            }

            if ($nextToken->isGivenKind(T_VARIABLE) && $this->isValidVariable($tokens, $nextIndex)) {
                continue;
            }

            if ($nextToken->isGivenKind($languageStructures) && $this->isValidLanguageConstruct($tokens, $token, $nextIndex)) {
                continue;
            }

            // First docblock after open tag can be file-level docblock, so its left as is.
            $prevIndex = $tokens->getPrevMeaningfulToken($index);
            if ($tokens[$prevIndex]->isGivenKind([T_OPEN_TAG, T_NAMESPACE])) {
                continue;
            }

            $tokens[$index] = new Token([T_COMMENT, '/*'.ltrim($token->getContent(), '/*')]);
        }
    }

    /**
     * @see https://github.com/phpDocumentor/fig-standards/blob/master/proposed/phpdoc.md#3-definitions
     *
     * @param Token $token
     *
     * @return bool
     */
    private function isStructuralElement(Token $token)
    {
        static $skip = [
            T_PRIVATE,
            T_PROTECTED,
            T_PUBLIC,
            T_VAR,
            T_FUNCTION,
            T_ABSTRACT,
            T_CONST,
            T_NAMESPACE,
            T_REQUIRE,
            T_REQUIRE_ONCE,
            T_INCLUDE,
            T_INCLUDE_ONCE,
            T_FINAL,
            T_STATIC,
        ];

        return $token->isClassy() || $token->isGivenKind($skip);
    }

    /**
     * Checks control structures (while, if, foreach, switch) for correct docblock usage.
     *
     * @param Tokens $tokens
     * @param Token  $docsToken    docs Token
     * @param int    $controlIndex index of control structure Token
     *
     * @return bool
     */
    private function isValidControl(Tokens $tokens, Token $docsToken, $controlIndex)
    {
        $index = $tokens->getNextMeaningfulToken($controlIndex);
        $endIndex = $tokens->findBlockEnd(Tokens::BLOCK_TYPE_PARENTHESIS_BRACE, $index);
        $docsContent = $docsToken->getContent();

        for ($index = $index + 1; $index < $endIndex; ++$index) {
            $token = $tokens[$index];

            if (
                $token->isGivenKind(T_VARIABLE) &&
                false !== strpos($docsContent, $token->getContent())
            ) {
                return true;
            }
        }

        return false;
    }

    /**
     * Checks variable assignments through `list()`, `print()` etc. calls for correct docblock usage.
     *
     * @param Tokens $tokens
     * @param Token  $docsToken              docs Token
     * @param int    $languageConstructIndex index of variable Token
     *
     * @return bool
     */
    private function isValidLanguageConstruct(Tokens $tokens, Token $docsToken, $languageConstructIndex)
    {
        $endKind = $tokens[$languageConstructIndex]->isGivenKind(CT::T_DESTRUCTURING_SQUARE_BRACE_OPEN)
            ? [CT::T_DESTRUCTURING_SQUARE_BRACE_CLOSE]
            : ')'
        ;

        $endIndex = $tokens->getNextTokenOfKind($languageConstructIndex, [$endKind]);

        $docsContent = $docsToken->getContent();

        for ($index = $languageConstructIndex + 1; $index < $endIndex; ++$index) {
            $token = $tokens[$index];

            if (
                $token->isGivenKind(T_VARIABLE)
                && false !== strpos($docsContent, $token->getContent())
            ) {
                return true;
            }
        }

        return false;
    }

    /**
     * Checks variable assignments for correct docblock usage.
     *
     * @param Tokens $tokens
     * @param int    $variableIndex index of variable Token
     *
     * @return bool
     */
    private function isValidVariable(Tokens $tokens, $variableIndex)
    {
        $nextIndex = $tokens->getNextMeaningfulToken($variableIndex);

        return $tokens[$nextIndex]->equals('=');
    }
}<|MERGE_RESOLUTION|>--- conflicted
+++ resolved
@@ -98,13 +98,8 @@
                 $nextIndex = $tokens->getNextMeaningfulToken($nextIndex);
             } while (null !== $nextIndex && $tokens[$nextIndex]->equals('('));
 
-<<<<<<< HEAD
-            if (null === $nextToken || $nextToken->equals('}')) {
+            if (null === $nextIndex || $tokens[$nextIndex]->equals('}')) {
                 $tokens[$index] = new Token([T_COMMENT, '/*'.ltrim($token->getContent(), '/*')]);
-=======
-            if (null === $nextIndex || $tokens[$nextIndex]->equals('}')) {
-                $tokens[$index] = new Token(array(T_COMMENT, '/*'.ltrim($token->getContent(), '/*')));
->>>>>>> 50882331
 
                 continue;
             }
