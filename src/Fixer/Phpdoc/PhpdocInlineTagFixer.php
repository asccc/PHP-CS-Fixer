--- conflicted
+++ resolved
@@ -30,13 +30,8 @@
     public function getDefinition()
     {
         return new FixerDefinition(
-<<<<<<< HEAD
-            'Fix phpdoc inline tags, make `@inheritdoc` always inline.',
+            'Fix PHPDoc inline tags, make `@inheritdoc` always inline.',
             [new CodeSample(
-=======
-            'Fix PHPDoc inline tags, make `@inheritdoc` always inline.',
-            array(new CodeSample(
->>>>>>> b957c099
 '<?php
 /**
  * @{TUTORIAL}
