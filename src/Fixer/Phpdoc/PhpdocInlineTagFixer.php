<?php

/*
 * This file is part of PHP CS Fixer.
 *
 * (c) Fabien Potencier <fabien@symfony.com>
 *     Dariusz Rumiński <dariusz.ruminski@gmail.com>
 *
 * This source file is subject to the MIT license that is bundled
 * with this source code in the file LICENSE.
 */

namespace PhpCsFixer\Fixer\Phpdoc;

use PhpCsFixer\AbstractFixer;
use PhpCsFixer\FixerDefinition\CodeSample;
use PhpCsFixer\FixerDefinition\FixerDefinition;
use PhpCsFixer\Preg;
use PhpCsFixer\Tokenizer\Token;
use PhpCsFixer\Tokenizer\Tokens;

/**
 * Fix inline tags and make inheritdoc tag always inline.
 */
final class PhpdocInlineTagFixer extends AbstractFixer
{
    /**
     * {@inheritdoc}
     */
    public function getDefinition()
    {
        return new FixerDefinition(
<<<<<<< HEAD
            'Fix phpdoc inline tags, make inheritdoc always inline.',
            [new CodeSample(
=======
            'Fix phpdoc inline tags, make `@inheritdoc` always inline.',
            array(new CodeSample(
>>>>>>> 50e09ebb
'<?php
/**
 * @{TUTORIAL}
 * {{ @link }}
 * {@examples}
 * @inheritdocs
 */
'
            )]
        );
    }

    /**
     * {@inheritdoc}
     */
    public function isCandidate(Tokens $tokens)
    {
        return $tokens->isTokenKindFound(T_DOC_COMMENT);
    }

    /**
     * {@inheritdoc}
     */
    protected function applyFix(\SplFileInfo $file, Tokens $tokens)
    {
        foreach ($tokens as $index => $token) {
            if (!$token->isGivenKind(T_DOC_COMMENT)) {
                continue;
            }

            $content = $token->getContent();

            // Move `@` inside tag, for example @{tag} -> {@tag}, replace multiple curly brackets,
            // remove spaces between '{' and '@', remove 's' at the end of tag.
            // Make sure the tags are written in lower case, remove white space between end
            // of text and closing bracket and between the tag and inline comment.
            $content = Preg::replaceCallback(
                '#(?:@{+|{+[ \t]*@)[ \t]*(example|id|internal|inheritdoc|link|source|toc|tutorial)s?([^}]*)(?:}+)#i',
                static function (array $matches) {
                    $doc = trim($matches[2]);

                    if ('' === $doc) {
                        return '{@'.strtolower($matches[1]).'}';
                    }

                    return '{@'.strtolower($matches[1]).' '.$doc.'}';
                },
                $content
            );

            // Always make inheritdoc inline using with '{' '}' when needed,
            // make sure lowercase.
            $content = Preg::replace(
                '#(?<!{)@inheritdocs?(?!})#i',
                '{@inheritdoc}',
                $content
            );

            $tokens[$index] = new Token([T_DOC_COMMENT, $content]);
        }
    }
}<|MERGE_RESOLUTION|>--- conflicted
+++ resolved
@@ -30,13 +30,8 @@
     public function getDefinition()
     {
         return new FixerDefinition(
-<<<<<<< HEAD
-            'Fix phpdoc inline tags, make inheritdoc always inline.',
+            'Fix phpdoc inline tags, make `@inheritdoc` always inline.',
             [new CodeSample(
-=======
-            'Fix phpdoc inline tags, make `@inheritdoc` always inline.',
-            array(new CodeSample(
->>>>>>> 50e09ebb
 '<?php
 /**
  * @{TUTORIAL}
