<?php

/*
 * This file is part of PHP CS Fixer.
 *
 * (c) Fabien Potencier <fabien@symfony.com>
 *     Dariusz Rumiński <dariusz.ruminski@gmail.com>
 *
 * This source file is subject to the MIT license that is bundled
 * with this source code in the file LICENSE.
 */

namespace PhpCsFixer\Test;

use PhpCsFixer\RuleSet;
use PhpCsFixer\Tests\Test\IntegrationCase as BaseIntegrationCase;

/**
 * @author Dariusz Rumiński <dariusz.ruminski@gmail.com>
 *
 * @TODO 3.0 While removing, remove from `.composer-require-checker.json`.
 * @TODO 3.0 While removing, remove loading `tests/Test` from `autoload` section of `composer.json`.
 */
final class IntegrationCase
{
    /**
     * @var BaseIntegrationCase
     */
<<<<<<< HEAD
    private $expectedCode;

    /**
     * @var string
     */
    private $fileName;

    /**
     * @var null|string
     */
    private $inputCode;

    /**
     * Env requirements (possible keys: php).
     *
     * @var array
     */
    private $requirements;

    /**
     * @var RuleSet
     */
    private $ruleset;

    /**
     * Settings how to perform the test (possible keys: none in base class, use as extension point for custom IntegrationTestCase).
     *
     * @var array
     */
    private $settings;

    /**
     * @var string
     */
    private $title;
=======
    private $base;
>>>>>>> 055d67bc

    /**
     * @param string      $fileName
     * @param string      $title
     * @param array       $settings
     * @param array       $requirements
     * @param array       $config
     * @param RuleSet     $ruleset
     * @param string      $expectedCode
     * @param null|string $inputCode
     */
    public function __construct(
        $fileName,
        $title,
        array $settings,
        array $requirements,
        array $config,
        RuleSet $ruleset,
        $expectedCode,
        $inputCode
    ) {
        $this->base = new BaseIntegrationCase(
            $fileName,
            $title,
            $settings,
            $requirements,
            $config,
            $ruleset,
            $expectedCode,
            $inputCode
        );
    }

    public function hasInputCode()
    {
        return $this->base->hasInputCode();
    }

    public function getConfig()
    {
        return $this->base->getConfig();
    }

    public function getExpectedCode()
    {
        return $this->base->getExpectedCode();
    }

    public function getFileName()
    {
        return $this->base->getFileName();
    }

    public function getInputCode()
    {
        return $this->base->getInputCode();
    }

    public function getRequirement($name)
    {
<<<<<<< HEAD
        if (!is_string($name)) {
            throw new \InvalidArgumentException(sprintf(
                'Requirement key must be a string, got "%s".',
                is_object($name) ? get_class($name) : gettype($name).'#'.$name
            ));
        }

        if (!array_key_exists($name, $this->requirements)) {
            throw new \InvalidArgumentException(sprintf(
                'Unknown requirement key "%s", expected any of "%s".',
                $name,
                implode('","', array_keys($this->requirements))
            ));
        }

        return $this->requirements[$name];
=======
        return $this->base->getRequirement($name);
>>>>>>> 055d67bc
    }

    public function getRequirements()
    {
        return $this->base->getRequirements();
    }

    public function getRuleset()
    {
        return $this->base->getRuleset();
    }

    public function getSettings()
    {
        return $this->base->getSettings();
    }

    public function getTitle()
    {
        return $this->base->getTitle();
    }

    /**
     * @return bool
     *
     * @deprecated since v2.1, on ~2.1 line IntegrationTest check whether different priorities are required is done automatically, this method will be removed on v3.0
     */
    public function shouldCheckPriority()
    {
        @trigger_error(
            sprintf(
                'The "%s" method is deprecated. You should stop using it, as it will be removed in 3.0 version.',
                __METHOD__
            ),
            E_USER_DEPRECATED
        );

        $settings = $this->base->getSettings();

        return isset($settings['checkPriority']) ? $settings['checkPriority'] : true;
    }
}<|MERGE_RESOLUTION|>--- conflicted
+++ resolved
@@ -18,53 +18,18 @@
 /**
  * @author Dariusz Rumiński <dariusz.ruminski@gmail.com>
  *
+ * @TODO 3.0 While removing, `gecko-packages/gecko-php-unit` shall be moved from `require` to `require-dev` and removed from `.composer-require-checker.json`.
  * @TODO 3.0 While removing, remove from `.composer-require-checker.json`.
  * @TODO 3.0 While removing, remove loading `tests/Test` from `autoload` section of `composer.json`.
+ *
+ * @deprecated since v2.4
  */
 final class IntegrationCase
 {
     /**
      * @var BaseIntegrationCase
      */
-<<<<<<< HEAD
-    private $expectedCode;
-
-    /**
-     * @var string
-     */
-    private $fileName;
-
-    /**
-     * @var null|string
-     */
-    private $inputCode;
-
-    /**
-     * Env requirements (possible keys: php).
-     *
-     * @var array
-     */
-    private $requirements;
-
-    /**
-     * @var RuleSet
-     */
-    private $ruleset;
-
-    /**
-     * Settings how to perform the test (possible keys: none in base class, use as extension point for custom IntegrationTestCase).
-     *
-     * @var array
-     */
-    private $settings;
-
-    /**
-     * @var string
-     */
-    private $title;
-=======
     private $base;
->>>>>>> 055d67bc
 
     /**
      * @param string      $fileName
@@ -96,6 +61,13 @@
             $expectedCode,
             $inputCode
         );
+        @trigger_error(
+            sprintf(
+                'The "%s" class is deprecated. You should stop using it, as it will be removed in 3.0 version.',
+                __CLASS__
+            ),
+            E_USER_DEPRECATED
+        );
     }
 
     public function hasInputCode()
@@ -125,26 +97,7 @@
 
     public function getRequirement($name)
     {
-<<<<<<< HEAD
-        if (!is_string($name)) {
-            throw new \InvalidArgumentException(sprintf(
-                'Requirement key must be a string, got "%s".',
-                is_object($name) ? get_class($name) : gettype($name).'#'.$name
-            ));
-        }
-
-        if (!array_key_exists($name, $this->requirements)) {
-            throw new \InvalidArgumentException(sprintf(
-                'Unknown requirement key "%s", expected any of "%s".',
-                $name,
-                implode('","', array_keys($this->requirements))
-            ));
-        }
-
-        return $this->requirements[$name];
-=======
         return $this->base->getRequirement($name);
->>>>>>> 055d67bc
     }
 
     public function getRequirements()
