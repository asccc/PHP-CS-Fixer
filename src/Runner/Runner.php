--- conflicted
+++ resolved
@@ -164,14 +164,8 @@
             return;
         }
 
-<<<<<<< HEAD
-        $old = file_get_contents($file->getRealPath());
-=======
         $old = FileReader::createSingleton()->read($file->getRealPath());
 
-        Tokens::setLegacyMode(false);
-
->>>>>>> c75b5b4d
         $tokens = Tokens::fromCode($old);
         $oldHash = $tokens->getCodeHash();
 
