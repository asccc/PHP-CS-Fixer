--- conflicted
+++ resolved
@@ -31,12 +31,8 @@
  */
 final class Application extends BaseApplication
 {
-<<<<<<< HEAD
-    const VERSION = '2.4.1';
+    const VERSION = '2.4.2-DEV';
     const VERSION_CODENAME = 'Silver Gingerbread';
-=======
-    const VERSION = '2.2.7-DEV';
->>>>>>> b0d2abea
 
     public function __construct()
     {
