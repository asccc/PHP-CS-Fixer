--- conflicted
+++ resolved
@@ -32,12 +32,8 @@
  */
 final class Application extends BaseApplication
 {
-<<<<<<< HEAD
-    const VERSION = '2.8.2';
+    const VERSION = '2.8.3-DEV';
     const VERSION_CODENAME = 'Round Numbers';
-=======
-    const VERSION = '2.2.12-DEV';
->>>>>>> 868b731c
 
     /**
      * @var ToolInfo
