<?php

/*
 * This file is part of PHP CS Fixer.
 *
 * (c) Fabien Potencier <fabien@symfony.com>
 *     Dariusz Rumiński <dariusz.ruminski@gmail.com>
 *
 * This source file is subject to the MIT license that is bundled
 * with this source code in the file LICENSE.
 */

namespace PhpCsFixer\Console\Command;

use PhpCsFixer\Differ\DiffConsoleFormatter;
use PhpCsFixer\Differ\SebastianBergmannDiffer;
use PhpCsFixer\Fixer\ConfigurableFixerInterface;
use PhpCsFixer\Fixer\ConfigurationDefinitionFixerInterface;
use PhpCsFixer\Fixer\DefinedFixerInterface;
use PhpCsFixer\Fixer\FixerInterface;
use PhpCsFixer\FixerDefinition\CodeSampleInterface;
use PhpCsFixer\FixerDefinition\FileSpecificCodeSampleInterface;
use PhpCsFixer\FixerDefinition\FixerDefinition;
use PhpCsFixer\FixerDefinition\FixerDefinitionInterface;
use PhpCsFixer\FixerDefinition\VersionSpecificCodeSampleInterface;
use PhpCsFixer\FixerFactory;
use PhpCsFixer\RuleSet;
use PhpCsFixer\StdinFileInfo;
use PhpCsFixer\Tokenizer\Tokens;
use Symfony\Component\Console\Command\Command;
use Symfony\Component\Console\Input\InputArgument;
use Symfony\Component\Console\Input\InputInterface;
use Symfony\Component\Console\Output\OutputInterface;

/**
 * @author Dariusz Rumiński <dariusz.ruminski@gmail.com>
 * @author SpacePossum
 *
 * @internal
 */
final class DescribeCommand extends Command
{
    /**
     * @var string[]
     */
    private $setNames;

    /**
     * @var FixerFactory
     */
    private $fixerFactory;

    /**
     * @var array<string, FixerInterface>
     */
    private $fixers;

    /**
     * @param null|FixerFactory $fixerFactory
     */
    public function __construct(FixerFactory $fixerFactory = null)
    {
        parent::__construct();

        if (null === $fixerFactory) {
            $fixerFactory = new FixerFactory();
            $fixerFactory->registerBuiltInFixers();
        }

        $this->fixerFactory = $fixerFactory;
    }

    /**
     * {@inheritdoc}
     */
    protected function configure()
    {
        $this
            ->setName('describe')
            ->setDefinition(
                [
                    new InputArgument('name', InputArgument::REQUIRED, 'Name of rule / set.'),
                ]
            )
            ->setDescription('Describe rule / ruleset.')
        ;
    }

    /**
     * {@inheritdoc}
     */
    protected function execute(InputInterface $input, OutputInterface $output)
    {
        $name = $input->getArgument('name');
        try {
            if ('@' === $name[0]) {
                $this->describeSet($output, $name);

                return;
            }

            $this->describeRule($output, $name);
        } catch (DescribeNameNotFoundException $e) {
            $alternative = $this->getAlternative($e->getType(), $name);
            $this->describeList($output, $e->getType());

            throw new \InvalidArgumentException(sprintf(
                '%s "%s" not found.%s',
                ucfirst($e->getType()), $name, null === $alternative ? '' : ' Did you mean "'.$alternative.'"?'
            ));
        }
    }

    /**
     * @param OutputInterface $output
     * @param string          $name
     */
    private function describeRule(OutputInterface $output, $name)
    {
        $fixers = $this->getFixers();

        if (!isset($fixers[$name])) {
            throw new DescribeNameNotFoundException($name, 'rule');
        }

        /** @var FixerInterface $fixer */
        $fixer = $fixers[$name];
        if ($fixer instanceof DefinedFixerInterface) {
            $definition = $fixer->getDefinition();
        } else {
            $definition = new FixerDefinition('Description is not available.', []);
        }

        $output->writeln(sprintf('<info>Description of</info> %s <info>rule</info>.', $name));
        $output->writeln($definition->getSummary());
        if ($definition->getDescription()) {
            $output->writeln($definition->getDescription());
        }
        $output->writeln('');

        if ($fixer->isRisky()) {
            $output->writeln('<error>Fixer applying this rule is risky.</error>');

            if ($definition->getRiskyDescription()) {
                $output->writeln($definition->getRiskyDescription());
            }

            $output->writeln('');
        }

        if ($fixer instanceof ConfigurationDefinitionFixerInterface) {
            $configurationDefinition = $fixer->getConfigurationDefinition();
            $options = $configurationDefinition->getOptions();

            $output->writeln(sprintf('Fixer is configurable using following option%s:', 1 === count($options) ? '' : 's'));

            foreach ($options as $option) {
                $line = '* <info>'.$option->getName().'</info>';

                $allowed = HelpCommand::getDisplayableAllowedValues($option);
                if (null !== $allowed) {
                    foreach ($allowed as &$value) {
                        $value = HelpCommand::toString($value);
                    }
                } else {
                    $allowed = $option->getAllowedTypes();
                }

                if (null !== $allowed) {
                    $line .= ' (<comment>'.implode('</comment>, <comment>', $allowed).'</comment>)';
                }

                $description = preg_replace('/(`.+?`)/', '<info>$1</info>', $option->getDescription());
                $line .= ': '.lcfirst(preg_replace('/\.$/', '', $description)).'; ';
                if ($option->hasDefault()) {
                    $line .= sprintf(
                        'defaults to <comment>%s</comment>',
                        HelpCommand::toString($option->getDefault())
                    );
                } else {
                    $line .= '<comment>required</comment>';
                }

                $output->writeln($line);
            }

            $output->writeln('');
        } elseif ($fixer instanceof ConfigurableFixerInterface) {
            $output->writeln('<comment>Fixer is configurable.</comment>');

            if ($definition->getConfigurationDescription()) {
                $output->writeln($definition->getConfigurationDescription());
            }

            if ($definition->getDefaultConfiguration()) {
                $output->writeln(sprintf('Default configuration: <comment>%s</comment>.', HelpCommand::toString($definition->getDefaultConfiguration())));
            }

            $output->writeln('');
        }

        $codeSamples = array_filter($definition->getCodeSamples(), function (CodeSampleInterface $codeSample) {
            if ($codeSample instanceof VersionSpecificCodeSampleInterface) {
                return $codeSample->isSuitableFor(PHP_VERSION_ID);
            }

            return true;
        });

        if (!count($codeSamples)) {
            $output->writeln([
                'Fixing examples can not be demonstrated on the current PHP version.',
                '',
            ]);
        } else {
            $output->writeln('Fixing examples:');

            $differ = new SebastianBergmannDiffer();
            $diffFormatter = new DiffConsoleFormatter($output->isDecorated(), sprintf(
                '<comment>   ---------- begin diff ----------</comment>%s%%s%s<comment>   ----------- end diff -----------</comment>',
                PHP_EOL,
                PHP_EOL
            ));

            foreach ($codeSamples as $index => $codeSample) {
                $old = $codeSample->getCode();
                $tokens = Tokens::fromCode($old);

                if ($fixer instanceof ConfigurableFixerInterface) {
                    $configuration = $codeSample->getConfiguration();
<<<<<<< HEAD

                    if (null === $configuration) {
                        $configuration = [];
                    }

                    $fixer->configure($configuration);
=======
                    $fixer->configure(null === $configuration ? array() : $configuration);
>>>>>>> 18ce2454
                }

                $file = $codeSample instanceof FileSpecificCodeSampleInterface
                    ? $codeSample->getSplFileInfo()
                    : new StdinFileInfo();

                $fixer->fix($file, $tokens);

                $diff = $differ->diff($old, $tokens->generateCode());

                if ($fixer instanceof ConfigurableFixerInterface) {
                    if (null === $configuration) {
                        $output->writeln(sprintf(' * Example #%d. Fixing with the <comment>default</comment> configuration.', $index + 1));
                    } else {
                        $output->writeln(sprintf(' * Example #%d. Fixing with configuration: <comment>%s</comment>.', $index + 1, HelpCommand::toString($codeSample->getConfiguration())));
                    }
                } else {
                    $output->writeln(sprintf(' * Example #%d.', $index + 1));
                }

                $output->writeln($diffFormatter->format($diff, '   %s'));
                $output->writeln('');
            }
        }
    }

    /**
     * @param OutputInterface $output
     * @param string          $name
     */
    private function describeSet(OutputInterface $output, $name)
    {
        if (!in_array($name, $this->getSetNames(), true)) {
            throw new DescribeNameNotFoundException($name, 'set');
        }

        $ruleSet = new RuleSet([$name => true]);
        $rules = $ruleSet->getRules();
        ksort($rules);

        $fixers = $this->getFixers();

        $output->writeln(sprintf('<info>Description of</info> %s <info>set.</info>', $name));
        $output->writeln('');

        $help = '';

        foreach ($rules as $rule => $config) {
            /** @var FixerDefinitionInterface $definition */
            $definition = $fixers[$rule]->getDefinition();
            $help .= sprintf(
                " * <info>%s</info>%s\n   | %s\n%s\n",
                $rule,
                $fixers[$rule]->isRisky() ? ' <error>risky</error>' : '',
                $definition->getSummary(),
                true !== $config ? sprintf("   <comment>| Configuration: %s</comment>\n", HelpCommand::toString($config)) : ''
            );
        }

        $output->write($help);
    }

    /**
     * @return array<string, FixerInterface>
     */
    private function getFixers()
    {
        if (null !== $this->fixers) {
            return $this->fixers;
        }

        $fixers = [];
        foreach ($this->fixerFactory->getFixers() as $fixer) {
            $fixers[$fixer->getName()] = $fixer;
        }

        $this->fixers = $fixers;
        ksort($this->fixers);

        return $this->fixers;
    }

    /**
     * @return string[]
     */
    private function getSetNames()
    {
        if (null !== $this->setNames) {
            return $this->setNames;
        }

        $set = new RuleSet();
        $this->setNames = $set->getSetDefinitionNames();
        sort($this->setNames);

        return $this->setNames;
    }

    /**
     * @param string $type 'rule'|'set'
     * @param string $name
     *
     * @return null|string
     */
    private function getAlternative($type, $name)
    {
        $other = null;
        $alternatives = 'set' === $type ? $this->getSetNames() : array_keys($this->getFixers());

        foreach ($alternatives as $alternative) {
            $distance = levenshtein($name, $alternative);
            if (3 > $distance) {
                $other = $alternative;

                break;
            }
        }

        return $other;
    }

    /**
     * @param OutputInterface $output
     * @param string          $type   'rule'|'set'
     */
    private function describeList(OutputInterface $output, $type)
    {
        if ($output->getVerbosity() >= OutputInterface::VERBOSITY_VERY_VERBOSE) {
            $describe = [
                'set' => $this->getSetNames(),
                'rules' => $this->getFixers(),
            ];
        } elseif ($output->getVerbosity() >= OutputInterface::VERBOSITY_VERBOSE) {
            $describe = 'set' === $type ? ['set' => $this->getSetNames()] : ['rules' => $this->getFixers()];
        } else {
            return;
        }

        /** @var string[] $items */
        foreach ($describe as $list => $items) {
            $output->writeln(sprintf('<comment>Defined %s:</comment>', $list));
            foreach ($items as $name => $item) {
                $output->writeln(sprintf('* <info>%s</info>', is_string($name) ? $name : $item));
            }
        }
    }
}<|MERGE_RESOLUTION|>--- conflicted
+++ resolved
@@ -228,16 +228,7 @@
 
                 if ($fixer instanceof ConfigurableFixerInterface) {
                     $configuration = $codeSample->getConfiguration();
-<<<<<<< HEAD
-
-                    if (null === $configuration) {
-                        $configuration = [];
-                    }
-
-                    $fixer->configure($configuration);
-=======
-                    $fixer->configure(null === $configuration ? array() : $configuration);
->>>>>>> 18ce2454
+                    $fixer->configure(null === $configuration ? [] : $configuration);
                 }
 
                 $file = $codeSample instanceof FileSpecificCodeSampleInterface
