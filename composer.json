--- conflicted
+++ resolved
@@ -53,11 +53,6 @@
         "optimize-autoloader": true,
         "sort-packages": true
     },
-    "extra": {
-        "branch-alias": {
-            "dev-master": "2.11-dev"
-        }
-    },
     "autoload": {
         "psr-4": {
             "PhpCsFixer\\": "src/"
@@ -75,11 +70,6 @@
         ]
     },
     "autoload-dev": {
-<<<<<<< HEAD
-        "psr-4": { "PhpCsFixer\\Tests\\": "tests/" }
-    },
-    "bin": ["php-cs-fixer"]
-=======
         "psr-4": {
             "PhpCsFixer\\Tests\\": "tests/"
         }
@@ -87,5 +77,4 @@
     "bin": [
         "php-cs-fixer"
     ]
->>>>>>> ce759204
 }