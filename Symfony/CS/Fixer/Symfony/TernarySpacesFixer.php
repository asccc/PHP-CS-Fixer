<?php

/*
 * This file is part of PHP CS Fixer.
 *
 * (c) Fabien Potencier <fabien@symfony.com>
 *     Dariusz Rumiński <dariusz.ruminski@gmail.com>
 *
 * This source file is subject to the MIT license that is bundled
 * with this source code in the file LICENSE.
 */

namespace Symfony\CS\Fixer\Symfony;

use Symfony\CS\AbstractFixer;
use Symfony\CS\Tokenizer\Token;
use Symfony\CS\Tokenizer\Tokens;

/**
 * @author Dariusz Rumiński <dariusz.ruminski@gmail.com>
 */
class TernarySpacesFixer extends AbstractFixer
{
    /**
     * {@inheritdoc}
     */
    public function fix(\SplFileInfo $file, $content)
    {
        $ternaryLevel = 0;
        $tokens = Tokens::fromCode($content);

        foreach ($tokens as $index => $token) {
            if ($token->isArray()) {
                continue;
            }

            if ($token->equals('?')) {
                ++$ternaryLevel;

                $nextNonWhitespaceIndex = $tokens->getNextNonWhitespace($index);
                $nextNonWhitespaceToken = $tokens[$nextNonWhitespaceIndex];

                if ($nextNonWhitespaceToken->equals(':')) {
                    // for `$a ?: $b` remove spaces between `?` and `:`
                    if ($tokens[$index + 1]->isWhitespace()) {
                        $tokens[$index + 1]->clear();
                    }
                } else {
                    // for `$a ? $b : $c` ensure space after `?`
                    $this->ensureWhitespaceExistence($tokens, $index + 1, true);
                }

                // for `$a ? $b : $c` ensure space before `?`
                $this->ensureWhitespaceExistence($tokens, $index - 1, false);

                continue;
            }

            if ($ternaryLevel && $token->equals(':')) {
                // for `$a ? $b : $c` ensure space after `:`
                $this->ensureWhitespaceExistence($tokens, $index + 1, true);

                $prevNonWhitespaceToken = $tokens[$tokens->getPrevNonWhitespace($index)];

                if (!$prevNonWhitespaceToken->equals('?')) {
                    // for `$a ? $b : $c` ensure space before `:`
                    $this->ensureWhitespaceExistence($tokens, $index - 1, false);
                }

                --$ternaryLevel;
            }
        }

        return $tokens->generateCode();
    }

    /**
     * {@inheritdoc}
     */
    public function getDescription()
    {
        return 'Standardize spaces around ternary operator.';
    }

<<<<<<< HEAD
=======
    /**
     * @param Tokens $tokens
     * @param int    $index
     * @param bool   $after
     */
>>>>>>> 1c253a5c
    private function ensureWhitespaceExistence(Tokens $tokens, $index, $after)
    {
        if ($tokens[$index]->isWhitespace()) {
            if (false === strpos($tokens[$index]->getContent(), "\n")) {
                // comment with trailing line break check, on 1.x line only
                if (!$tokens[$index - 1]->isComment() || false === strpos($tokens[$index - 1]->getContent(), "\n")) {
                    $tokens[$index]->setContent(' ');
                }
            }

            return;
        }

        $indexChange = $after ? 0 : 1;
        $tokens->insertAt($index + $indexChange, new Token(array(T_WHITESPACE, ' ', $tokens[$index]->getLine())));
    }
}<|MERGE_RESOLUTION|>--- conflicted
+++ resolved
@@ -82,19 +82,16 @@
         return 'Standardize spaces around ternary operator.';
     }
 
-<<<<<<< HEAD
-=======
     /**
      * @param Tokens $tokens
      * @param int    $index
      * @param bool   $after
      */
->>>>>>> 1c253a5c
     private function ensureWhitespaceExistence(Tokens $tokens, $index, $after)
     {
         if ($tokens[$index]->isWhitespace()) {
             if (false === strpos($tokens[$index]->getContent(), "\n")) {
-                // comment with trailing line break check, on 1.x line only
+                // TODO: comment with trailing line break check should be removed on 2.0 line
                 if (!$tokens[$index - 1]->isComment() || false === strpos($tokens[$index - 1]->getContent(), "\n")) {
                     $tokens[$index]->setContent(' ');
                 }
