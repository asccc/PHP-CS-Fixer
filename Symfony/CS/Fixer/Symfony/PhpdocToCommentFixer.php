--- conflicted
+++ resolved
@@ -35,10 +35,11 @@
     public function getPriority()
     {
         /*
-         * Should be run before the PhpdocIndentFixer, PhpdocParamsFixer and NoEmptyLinesAfterPhpdocsFixer
-         * so that these fixers don't touch doc comments which are meant to be converted to regular comments.
+         * Should be run before all other docblock fixers so that these fixers
+         * don't touch doc comments which are meant to be converted to regular
+         * comments.
          */
-        return 5;
+        return 25;
     }
 
     /**
@@ -79,32 +80,6 @@
 
             $token->override(array(T_COMMENT, '/*'.ltrim($token->getContent(), '/*')));
         }
-<<<<<<< HEAD
-=======
-
-        return $tokens->generateCode();
-    }
-
-    /**
-     * {@inheritdoc}
-     */
-    public function getDescription()
-    {
-        return 'Docblocks should only be used on structural elements.';
-    }
-
-    /**
-     * {@inheritdoc}
-     */
-    public function getPriority()
-    {
-        /*
-         * Should be run before all other docblock fixers so that these fixers
-         * don't touch doc comments which are meant to be converted to regular
-         * comments.
-         */
-        return 25;
->>>>>>> 0dc6e78e
     }
 
     /**
