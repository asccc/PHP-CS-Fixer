<?php

/*
 * This file is part of PHP CS Fixer.
 *
 * (c) Fabien Potencier <fabien@symfony.com>
 *     Dariusz Rumiński <dariusz.ruminski@gmail.com>
 *
 * This source file is subject to the MIT license that is bundled
 * with this source code in the file LICENSE.
 */

namespace Symfony\CS\Fixer\PSR2;

use Symfony\CS\AbstractFixer;
use Symfony\CS\Tokenizer\Tokens;

/**
 * Fixer for rules defined in PSR2 ¶5.1.
 *
 * @author Dariusz Rumiński <dariusz.ruminski@gmail.com>
 */
class ElseifFixer extends AbstractFixer
{
    /**
     * Replace all `else if` (T_ELSE T_IF) with `elseif` (T_ELSEIF).
     *
     * {@inheritdoc}
     */
    public function fix(\SplFileInfo $file, $content)
    {
        $tokens = Tokens::fromCode($content);
        foreach ($tokens as $index => $token) {
            if (!$tokens[$index]->isGivenKind(T_ELSE)) {
                continue;
            }

            $nextIndex = $tokens->getNextMeaningfulToken($index);

            // if next meaning token is not T_IF - continue searching, this is not the case for fixing
            if (!$tokens[$nextIndex]->isGivenKind(T_IF)) {
                continue;
            }

            // now we have T_ELSE following by T_IF so we could fix this
            // 1. clear whitespaces between T_ELSE and T_IF
            for ($i = $index + 1; $i < $nextIndex; ++$i) {
                if ($tokens[$i]->isWhitespace()) {
                    $tokens[$i]->clear();
                }
            }

            // 2. change token from T_ELSE into T_ELSEIF
            $tokens->overrideAt($index, array(T_ELSEIF, 'elseif', $tokens[$index]->getLine()));

            // 3. clear succeeding T_IF
            $tokens[$nextIndex]->clear();
        }

<<<<<<< HEAD
        // handle `T_ELSE T_WHITESPACE T_IF` treated as single `T_ELSEIF` by HHVM
        // see https://github.com/facebook/hhvm/issues/4796
        if (defined('HHVM_VERSION')) {
            foreach ($tokens->findGivenKind(T_ELSEIF) as $token) {
                $token->setContent('elseif');
            }
        }

=======
>>>>>>> 75c58192
        return $tokens->generateCode();
    }

    /**
     * {@inheritdoc}
     */
    public function getDescription()
    {
        return 'The keyword elseif should be used instead of else if so that all control keywords looks like single words.';
    }
}<|MERGE_RESOLUTION|>--- conflicted
+++ resolved
@@ -57,17 +57,6 @@
             $tokens[$nextIndex]->clear();
         }
 
-<<<<<<< HEAD
-        // handle `T_ELSE T_WHITESPACE T_IF` treated as single `T_ELSEIF` by HHVM
-        // see https://github.com/facebook/hhvm/issues/4796
-        if (defined('HHVM_VERSION')) {
-            foreach ($tokens->findGivenKind(T_ELSEIF) as $token) {
-                $token->setContent('elseif');
-            }
-        }
-
-=======
->>>>>>> 75c58192
         return $tokens->generateCode();
     }
 
