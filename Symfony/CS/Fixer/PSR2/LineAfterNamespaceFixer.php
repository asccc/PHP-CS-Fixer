--- conflicted
+++ resolved
@@ -34,16 +34,10 @@
                 continue;
             }
 
-<<<<<<< HEAD
             $semicolonIndex = $tokens->getNextTokenOfKind($index, array(';', '{'));
             $semicolonToken = $tokens[$semicolonIndex];
-=======
-                if (!isset($tokens[$semicolonIndex + 1]) || !$semicolonToken->equals(';')) {
-                    continue;
-                }
->>>>>>> bfecad73
 
-            if (!$semicolonToken->equals(';') || !isset($tokens[$semicolonIndex + 1])) {
+            if (!isset($tokens[$semicolonIndex + 1]) || !$semicolonToken->equals(';')) {
                 continue;
             }
 
