--- conflicted
+++ resolved
@@ -44,11 +44,7 @@
         $mapStartToEnd = array();
 
         foreach ($usesOrder as $use) {
-<<<<<<< HEAD
             $mapStartToEnd[$use[1]] = $use[2];
-=======
-            $tokens->clearRange($use[1], $use[2]);
->>>>>>> e93ab208
         }
 
         // Now insert the new tokens, starting from the end
