--- conflicted
+++ resolved
@@ -1064,7 +1064,6 @@
         return $cases;
     }
 
-<<<<<<< HEAD
     public function testFindGivenKind()
     {
         $source = <<<'PHP'
@@ -1252,7 +1251,8 @@
 
             $this->assertTrue($token->equals($expectedPrototype), sprintf('The token at index %d should be %s, got %s', $index, json_encode($expectedPrototype), $token->toJson()));
         }
-=======
+    }
+
     /**
      * @dataProvider getImportUseIndexesCases
      */
@@ -1355,6 +1355,5 @@
                 true,
             ),
         );
->>>>>>> 56e77645
     }
 }