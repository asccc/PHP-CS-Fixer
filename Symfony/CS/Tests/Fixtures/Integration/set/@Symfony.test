--TEST--
Integration of @Symfony.
--CONFIG--
<<<<<<< HEAD
{"@Symfony": true}
--INPUT--
<?

/*
 * This file is part of the Symfony package.
 *
 * (c) Fabien Potencier <fabien@symfony.com>
 *
 * For the full copyright and license information, please view the LICENSE
 * file that was distributed with this source code.
 */

namespace Acme;

/**
 * Coding standards demonstration.
 */
class FooBar
{
    const SOME_CONST = 42;

    private $fooBar;

    /**
     * @param string $dummy Some argument description
     */
    public function __construct($dummy)
    {
        $this->fooBar = $this->transformText($dummy);
    }

    /**
     * @param string $dummy   Some argument description
     * @param array  $options
     *
     * @return string|null Transformed input
     *
     * @throws \RuntimeException
     */
    private function transformText($dummy, array $options = array())
    {
        $mergedOptions = array_merge(
            array(
                'some_default' => 'values',
                'another_default' => 'more values',
            ),
            $options
        );

        if (true === $dummy) {
            return;
        }

        if ('string' === $dummy) {
            if ('values' === $mergedOptions['some_default']) {
                return substr($dummy, 0, 5);
            }

            return ucwords($dummy);
        }

        throw new \RuntimeException(sprintf('Unrecognized dummy option "%s"', $dummy));
    }

    private function reverseBoolean($value = null, $theSwitch = false)
    {
        if (!$theSwitch) {
            return;
        }

        return !$value;
    }

    private function printText($text)
    {
        print $text;
    }
}
=======
level=symfony
>>>>>>> c25fa402
--EXPECT--
<?php

/*
 * This file is part of the Symfony package.
 *
 * (c) Fabien Potencier <fabien@symfony.com>
 *
 * For the full copyright and license information, please view the LICENSE
 * file that was distributed with this source code.
 */

namespace Acme;

/**
 * Coding standards demonstration.
 */
class FooBar
{
    const SOME_CONST = 42;

    private $fooBar;

    /**
     * @param string $dummy Some argument description
     */
    public function __construct($dummy)
    {
        $this->fooBar = $this->transformText($dummy);
    }

    /**
     * @param string $dummy   Some argument description
     * @param array  $options
     *
     * @return string|null Transformed input
     *
     * @throws \RuntimeException
     */
    private function transformText($dummy, array $options = array())
    {
        $mergedOptions = array_merge(
            array(
                'some_default' => 'values',
                'another_default' => 'more values',
            ),
            $options
        );

        if (true === $dummy) {
            return;
        }

        if ('string' === $dummy) {
            if ('values' === $mergedOptions['some_default']) {
                return substr($dummy, 0, 5);
            }

            return ucwords($dummy);
        }

        throw new \RuntimeException(sprintf('Unrecognized dummy option "%s"', $dummy));
    }

    private function reverseBoolean($value = null, $theSwitch = false)
    {
        if (!$theSwitch) {
            return;
        }

        return !$value;
    }

    private function printText($text)
    {
        echo $text;
    }
}<|MERGE_RESOLUTION|>--- conflicted
+++ resolved
@@ -1,89 +1,7 @@
 --TEST--
 Integration of @Symfony.
 --CONFIG--
-<<<<<<< HEAD
 {"@Symfony": true}
---INPUT--
-<?
-
-/*
- * This file is part of the Symfony package.
- *
- * (c) Fabien Potencier <fabien@symfony.com>
- *
- * For the full copyright and license information, please view the LICENSE
- * file that was distributed with this source code.
- */
-
-namespace Acme;
-
-/**
- * Coding standards demonstration.
- */
-class FooBar
-{
-    const SOME_CONST = 42;
-
-    private $fooBar;
-
-    /**
-     * @param string $dummy Some argument description
-     */
-    public function __construct($dummy)
-    {
-        $this->fooBar = $this->transformText($dummy);
-    }
-
-    /**
-     * @param string $dummy   Some argument description
-     * @param array  $options
-     *
-     * @return string|null Transformed input
-     *
-     * @throws \RuntimeException
-     */
-    private function transformText($dummy, array $options = array())
-    {
-        $mergedOptions = array_merge(
-            array(
-                'some_default' => 'values',
-                'another_default' => 'more values',
-            ),
-            $options
-        );
-
-        if (true === $dummy) {
-            return;
-        }
-
-        if ('string' === $dummy) {
-            if ('values' === $mergedOptions['some_default']) {
-                return substr($dummy, 0, 5);
-            }
-
-            return ucwords($dummy);
-        }
-
-        throw new \RuntimeException(sprintf('Unrecognized dummy option "%s"', $dummy));
-    }
-
-    private function reverseBoolean($value = null, $theSwitch = false)
-    {
-        if (!$theSwitch) {
-            return;
-        }
-
-        return !$value;
-    }
-
-    private function printText($text)
-    {
-        print $text;
-    }
-}
-=======
-level=symfony
->>>>>>> c25fa402
 --EXPECT--
 <?php
 
