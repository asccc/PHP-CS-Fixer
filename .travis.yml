language: php

sudo: false

git:
    depth: 1

env:
    global:
        - TASK_TESTS=1
        - TASK_TESTS_COVERAGE=0
        - TASK_CS=1

matrix:
    fast_finish: true
    include:
        - php: 7.0
          env: DEPLOY=yes TASK_TESTS_COVERAGE=1 LINT_TEST_CASES=1
        - php: 5.3
          env: SKIP_LINT_TEST_CASES=1 COMPOSER_FLAGS="--prefer-stable --prefer-lowest"
        - php: 5.4
          env: SKIP_LINT_TEST_CASES=1
        - php: 5.5
          env: SKIP_LINT_TEST_CASES=1
        - php: 5.6
<<<<<<< HEAD
          env: DEPLOY=yes
        - php: 7.0
          env: SYMFONY_VERSION="^2.8"
        - php: 7.1
=======
        - php: 7.1
          env: LINT_TEST_CASES=1 SYMFONY_VERSION="^2.8"
>>>>>>> f04c91bd
        # Use the newer stack for HHVM as HHVM does not support Precise anymore since a long time and so Precise has an outdated version
        - php: hhvm-3.9
          env: SKIP_LINT_TEST_CASES=1
          sudo: required
          dist: trusty
          group: edge
        - php: hhvm
          env: SKIP_LINT_TEST_CASES=1
          sudo: required
          dist: trusty
          group: edge

cache:
    directories:
        - $HOME/.composer/cache

before_install:
    # XDebug preparation:
    # - for tag building for release we don't need to collect code coverage, let us turn off xdebug completely
    # - for regular build we care about collecting code coverage, let us turn off xdebug only for installation part
    - if [ $TRAVIS_TAG ]; then phpenv config-rm xdebug.ini || return 0; fi
    - if [ -z $TRAVIS_TAG ]; then mv $HOME/.phpenv/versions/$(phpenv version-name)/etc/conf.d/xdebug.ini $HOME/xdebug.ini || return 0; fi

    # for building a tag release we don't need to collect code coverage or self-fix CS
    - if [ $TRAVIS_TAG ]; then export TASK_TESTS_COVERAGE=0; fi
    - if [ $TRAVIS_TAG ]; then export TASK_CS=0; fi

    # Composer: boost installation
    - travis_retry composer global require hirak/prestissimo
<<<<<<< HEAD
    - 'if [ "$SYMFONY_VERSION" != "" ]; then sed -i "s/\"symfony\/\([^\"]*\)\": \"^2[^\"]*\"/\"symfony\/\1\": \"$SYMFONY_VERSION\"/g" composer.json; fi'
=======

    # Composer: enforce given Symfony components version
    - 'if [ "$SYMFONY_VERSION" != "" ]; then sed -i "s/\"symfony\/\([^\"]*\)\": \"^2[^\"]*\"/\"symfony\/\1\": \"$SYMFONY_VERSION\"/g" composer.json; fi'

    # display tasks configuration for a job
    - set | grep ^TASK | sort
>>>>>>> f04c91bd

install:
    - travis_retry composer update $COMPOSER_FLAGS --no-interaction

script:
    - if [ $TASK_TESTS_COVERAGE == 1 ]; then phpenv config-add $HOME/xdebug.ini || return 0; fi
    - if [ $TASK_TESTS == 1 ]; then vendor/bin/phpunit --verbose --coverage-clover build/logs/clover.xml; fi
    - if [ $TASK_TESTS_COVERAGE == 1 ]; then phpenv config-rm $HOME/xdebug.ini || return 0; fi

    - if [ $TASK_CS == 1 ]; then php php-cs-fixer --diff --dry-run -v fix; fi

after_success:
    - if [ $TASK_TESTS_COVERAGE == 1 ]; then php vendor/bin/coveralls -v; fi

before_deploy:
    # install box2
    - curl -LSs http://box-project.github.io/box2/installer.php | php
    - php box.phar --version

    # ensure that deps will work on lowest supported PHP version
    - |
      sed -i 's#"config":\s*{#"config": {\n        "platform": {"php": "5.3.6"},#' composer.json
    # update deps to highest possible for lowest supported PHP version
    - composer update --no-dev --no-interaction --optimize-autoloader --prefer-stable

    # build phar file
    - php -d phar.readonly=false box.phar build

deploy:
    provider: releases
    api_key:
        secure: K9NKi7X1OPz898fxtVc1RfWrSI+4hTFFYOik932wTz1jC4dQJ64Khh1LV9frA1+JiDS3+R6TvmQtpzbkX3y4L75UrSnP1ADH5wfMYIVmydG3ZjTMo8SWQWHmRMh3ORAKTMMpjl4Q7EkRkLp6RncKe+FAFPP5mgv55mtIMaE4qUk=
    file: php-cs-fixer.phar
    skip_cleanup: true
    on:
        repo: FriendsOfPHP/PHP-CS-Fixer
        tags: true
        condition: $DEPLOY = yes<|MERGE_RESOLUTION|>--- conflicted
+++ resolved
@@ -10,12 +10,15 @@
         - TASK_TESTS=1
         - TASK_TESTS_COVERAGE=0
         - TASK_CS=1
+        - TASK_SCA=0
 
 matrix:
     fast_finish: true
     include:
         - php: 7.0
-          env: DEPLOY=yes TASK_TESTS_COVERAGE=1 LINT_TEST_CASES=1
+          env: DEPLOY=yes TASK_TESTS_COVERAGE=1
+        - php: 7.1
+          env: TASK_SCA=1
         - php: 5.3
           env: SKIP_LINT_TEST_CASES=1 COMPOSER_FLAGS="--prefer-stable --prefer-lowest"
         - php: 5.4
@@ -23,15 +26,8 @@
         - php: 5.5
           env: SKIP_LINT_TEST_CASES=1
         - php: 5.6
-<<<<<<< HEAD
-          env: DEPLOY=yes
-        - php: 7.0
+        - php: 7.1
           env: SYMFONY_VERSION="^2.8"
-        - php: 7.1
-=======
-        - php: 7.1
-          env: LINT_TEST_CASES=1 SYMFONY_VERSION="^2.8"
->>>>>>> f04c91bd
         # Use the newer stack for HHVM as HHVM does not support Precise anymore since a long time and so Precise has an outdated version
         - php: hhvm-3.9
           env: SKIP_LINT_TEST_CASES=1
@@ -55,30 +51,32 @@
     - if [ $TRAVIS_TAG ]; then phpenv config-rm xdebug.ini || return 0; fi
     - if [ -z $TRAVIS_TAG ]; then mv $HOME/.phpenv/versions/$(phpenv version-name)/etc/conf.d/xdebug.ini $HOME/xdebug.ini || return 0; fi
 
-    # for building a tag release we don't need to collect code coverage or self-fix CS
+    # for building a tag release we don't need to run SCA tools, collect code coverage or self-fix CS
+    - if [ $TRAVIS_TAG ]; then export TASK_SCA=0; fi
     - if [ $TRAVIS_TAG ]; then export TASK_TESTS_COVERAGE=0; fi
     - if [ $TRAVIS_TAG ]; then export TASK_CS=0; fi
 
     # Composer: boost installation
     - travis_retry composer global require hirak/prestissimo
-<<<<<<< HEAD
-    - 'if [ "$SYMFONY_VERSION" != "" ]; then sed -i "s/\"symfony\/\([^\"]*\)\": \"^2[^\"]*\"/\"symfony\/\1\": \"$SYMFONY_VERSION\"/g" composer.json; fi'
-=======
 
     # Composer: enforce given Symfony components version
     - 'if [ "$SYMFONY_VERSION" != "" ]; then sed -i "s/\"symfony\/\([^\"]*\)\": \"^2[^\"]*\"/\"symfony\/\1\": \"$SYMFONY_VERSION\"/g" composer.json; fi'
 
     # display tasks configuration for a job
     - set | grep ^TASK | sort
->>>>>>> f04c91bd
 
 install:
     - travis_retry composer update $COMPOSER_FLAGS --no-interaction
 
 script:
+    - if [ $TASK_SCA == 1 ]; then php php-cs-fixer fix --rules declare_strict_types -q; fi
+
     - if [ $TASK_TESTS_COVERAGE == 1 ]; then phpenv config-add $HOME/xdebug.ini || return 0; fi
     - if [ $TASK_TESTS == 1 ]; then vendor/bin/phpunit --verbose --coverage-clover build/logs/clover.xml; fi
+    - if [ $TASK_TESTS == 1 ]; then vendor/bin/phpunit tests/Standalone/ProjectCodeTest.php; fi
     - if [ $TASK_TESTS_COVERAGE == 1 ]; then phpenv config-rm $HOME/xdebug.ini || return 0; fi
+
+    - if [ $TASK_SCA == 1 ]; then git checkout . -q; fi
 
     - if [ $TASK_CS == 1 ]; then php php-cs-fixer --diff --dry-run -v fix; fi
 
