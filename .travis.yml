language: php

sudo: false

matrix:
    fast_finish: true
    include:
        - php: 5.3
          env: DEPLOY=yes COMPOSER_FLAGS="--prefer-stable --prefer-lowest"
        - php: 5.4
        - php: 5.5
        - php: 5.6
        - php: 7.0
<<<<<<< HEAD
          env: LINT_TEST_CASES=1 SYMFONY_VERSION="^2.8"
        - php: nightly
=======
          env: SYMFONY_VERSION="~2.8"
        - php: 7.0
          env: LINT_TEST_CASES=1
        - php: 7.1
>>>>>>> 690d8121
          env: LINT_TEST_CASES=1
        # Use the newer stack for HHVM as HHVM does not support Precise anymore since a long time and so Precise has an outdated version
        - php: hhvm-3.9
          sudo: required
          dist: trusty
          group: edge
        - php: hhvm
          sudo: required
          dist: trusty
          group: edge

cache:
    directories:
        - $HOME/.composer/cache

before_install:
    - git config --global github.accesstoken 5e7538aa415005c606ea68de2bbbade0409b4b8c
    - mv $HOME/.phpenv/versions/$(phpenv version-name)/etc/conf.d/xdebug.ini $HOME/xdebug.ini || return 0
    - travis_retry composer global require hirak/prestissimo
    - 'if [ "$SYMFONY_VERSION" != "" ]; then sed -i "s/\"symfony\/\([^\"]*\)\": \"^2[^\"]*\"/\"symfony\/\1\": \"$SYMFONY_VERSION\"/g" composer.json; fi'

install:
    - travis_retry composer update $COMPOSER_FLAGS --no-interaction

script:
    - cp $HOME/xdebug.ini $HOME/.phpenv/versions/$(phpenv version-name)/etc/conf.d/xdebug.ini || return 0
    - composer test-ci
    - phpenv config-rm xdebug.ini || return 0
    - php php-cs-fixer --diff --dry-run -v fix

after_success:
    - php vendor/bin/coveralls -v

before_deploy:
    - 'sed -i "s/^{/\{\n    \"config\": {\"platform\": {\"php\": \"5.3.6\"}},/" composer.json'
    - curl -LSs http://box-project.github.io/box2/installer.php | php
    - composer update --no-dev --no-interaction --optimize-autoloader --prefer-stable
    - php -d phar.readonly=false box.phar build

deploy:
    provider: releases
    api_key:
        secure: K9NKi7X1OPz898fxtVc1RfWrSI+4hTFFYOik932wTz1jC4dQJ64Khh1LV9frA1+JiDS3+R6TvmQtpzbkX3y4L75UrSnP1ADH5wfMYIVmydG3ZjTMo8SWQWHmRMh3ORAKTMMpjl4Q7EkRkLp6RncKe+FAFPP5mgv55mtIMaE4qUk=
    file: php-cs-fixer.phar
    skip_cleanup: true
    on:
        repo: FriendsOfPHP/PHP-CS-Fixer
        tags: true
        condition: $DEPLOY = yes<|MERGE_RESOLUTION|>--- conflicted
+++ resolved
@@ -11,15 +11,8 @@
         - php: 5.5
         - php: 5.6
         - php: 7.0
-<<<<<<< HEAD
           env: LINT_TEST_CASES=1 SYMFONY_VERSION="^2.8"
-        - php: nightly
-=======
-          env: SYMFONY_VERSION="~2.8"
-        - php: 7.0
-          env: LINT_TEST_CASES=1
         - php: 7.1
->>>>>>> 690d8121
           env: LINT_TEST_CASES=1
         # Use the newer stack for HHVM as HHVM does not support Precise anymore since a long time and so Precise has an outdated version
         - php: hhvm-3.9
