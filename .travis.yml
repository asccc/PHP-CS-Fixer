--- conflicted
+++ resolved
@@ -22,13 +22,9 @@
 
 before_install:
     - git config --global github.accesstoken 5e7538aa415005c606ea68de2bbbade0409b4b8c
-<<<<<<< HEAD
-    - 'if [ "$SYMFONY_VERSION" != "" ]; then sed -i "s/\"symfony\/\([^\"]*\)\": \"^2[^\"]*\"/\"symfony\/\1\": \"$SYMFONY_VERSION\"/g" composer.json; fi'
-=======
     - mv $HOME/.phpenv/versions/$(phpenv version-name)/etc/conf.d/xdebug.ini $HOME/xdebug.ini || return 0
     - travis_retry composer global require hirak/prestissimo
-    - 'if [ "$SYMFONY_VERSION" != "" ]; then sed -i "s/\"symfony\/\([^\"]*\)\": \"[^\"]*\"/\"symfony\/\1\": \"$SYMFONY_VERSION\"/g" composer.json; fi'
->>>>>>> 3421dd20
+    - 'if [ "$SYMFONY_VERSION" != "" ]; then sed -i "s/\"symfony\/\([^\"]*\)\": \"^2[^\"]*\"/\"symfony\/\1\": \"$SYMFONY_VERSION\"/g" composer.json; fi'
 
 install:
     - travis_retry composer update $COMPOSER_FLAGS --no-interaction
