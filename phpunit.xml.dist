<?xml version="1.0" encoding="UTF-8"?>

<phpunit
    xmlns:xsi="http://www.w3.org/2001/XMLSchema-instance"
    xsi:noNamespaceSchemaLocation="vendor/phpunit/phpunit/phpunit.xsd"
    backupGlobals="false"
    backupStaticAttributes="false"
    beStrictAboutChangesToGlobalState="true"
    beStrictAboutOutputDuringTests="true"
    beStrictAboutTestSize="true"
    beStrictAboutTestsThatDoNotTestAnything="true"
    beStrictAboutTodoAnnotatedTests="true"
    bootstrap="./vendor/autoload.php"
    colors="true"
    columns="max"
    convertErrorsToExceptions="true"
    convertNoticesToExceptions="true"
    convertWarningsToExceptions="true"
    processIsolation="false"
    stopOnFailure="false"
    verbose="true"
>
    <testsuites>
        <testsuite>
            <directory>./tests</directory>
        </testsuite>
    </testsuites>

    <filter>
        <whitelist>
            <directory>./src</directory>
        </whitelist>
    </filter>

    <listeners>
        <listener class="JohnKary\PHPUnit\Listener\SpeedTrapListener">
            <arguments>
                <array>
                    <element key="slowThreshold">
                        <integer>100</integer>
                    </element>
                </array>
            </arguments>
        </listener>
        <listener class="Symfony\Bridge\PhpUnit\SymfonyTestsListener"/>
    </listeners>

    <php>
        <ini name="zend.enable_gc" value="0"/>
        <ini name="memory_limit" value="1G"/>
<<<<<<< HEAD
        <env name="SKIP_LINT_TEST_CASES" value="0"/>
=======
>>>>>>> 84da866b
    </php>
</phpunit><|MERGE_RESOLUTION|>--- conflicted
+++ resolved
@@ -48,9 +48,5 @@
     <php>
         <ini name="zend.enable_gc" value="0"/>
         <ini name="memory_limit" value="1G"/>
-<<<<<<< HEAD
-        <env name="SKIP_LINT_TEST_CASES" value="0"/>
-=======
->>>>>>> 84da866b
     </php>
 </phpunit>