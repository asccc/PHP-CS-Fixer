<?php

/*
 * This file is part of PHP CS Fixer.
 *
 * (c) Fabien Potencier <fabien@symfony.com>
 *     Dariusz Rumiński <dariusz.ruminski@gmail.com>
 *
 * This source file is subject to the MIT license that is bundled
 * with this source code in the file LICENSE.
 */

namespace PhpCsFixer\Tests;

use PhpCsFixer\FixerFactory;
use PhpCsFixer\FixerInterface;
use PhpCsFixer\RuleSet;

/**
 * @author Dariusz Rumiński <dariusz.ruminski@gmail.com>
 *
 * @internal
 */
final class FixerFactoryTest extends \PHPUnit_Framework_TestCase
{
    public function testInterfaceIsFluent()
    {
        $factory = new FixerFactory();

        $testInstance = $factory->registerBuiltInFixers();
        $this->assertSame($factory, $testInstance);

        $mocks = array($this->createFixerMock('f1'), $this->createFixerMock('f2'));
        $testInstance = $factory->registerCustomFixers($mocks);
        $this->assertSame($factory, $testInstance);

        $mock = $this->createFixerMock('f3');
        $testInstance = $factory->registerFixer($mock);
        $this->assertSame($factory, $testInstance);

        $mock = $this->getMock('PhpCsFixer\RuleSetInterface');
        $mock->expects($this->any())->method('getRules')->willReturn(array());
        $testInstance = $factory->useRuleSet($mock);
        $this->assertSame($factory, $testInstance);
    }

    /**
     * @covers PhpCsFixer\FixerFactory::create
     */
    public function testCreate()
    {
        $factory = FixerFactory::create();

        $this->assertInstanceOf('PhpCsFixer\FixerFactory', $factory);
    }

    /**
     * @covers PhpCsFixer\FixerFactory::registerBuiltInFixers
     */
    public function testRegisterBuiltInFixers()
    {
        $factory = new FixerFactory();
        $factory->registerBuiltInFixers();

        $this->assertGreaterThan(0, count($factory->getFixers()));
    }

    /**
     * @covers PhpCsFixer\FixerFactory::getFixers
     * @covers PhpCsFixer\FixerFactory::sortFixers
     */
    public function testThatFixersAreSorted()
    {
        $factory = new FixerFactory();
        $fxs = array(
            $this->createFixerMock('f1', 0),
            $this->createFixerMock('f2', -10),
            $this->createFixerMock('f3', 10),
            $this->createFixerMock('f4', -10),
        );

        foreach ($fxs as $fx) {
            $factory->registerFixer($fx);
        }

        // There are no rules that forces $fxs[1] to be prioritized before $fxs[3]. We should not test against that
        $this->assertSame(array($fxs[2], $fxs[0]), array_slice($factory->getFixers(), 0, 2));
    }

    /**
     * @covers PhpCsFixer\FixerFactory::getFixers
     * @covers PhpCsFixer\FixerFactory::registerCustomFixers
     * @covers PhpCsFixer\FixerFactory::registerFixer
     */
    public function testThatCanRegisterAndGetFixers()
    {
        $factory = new FixerFactory();

        $f1 = $this->createFixerMock('f1');
        $f2 = $this->createFixerMock('f2');
        $f3 = $this->createFixerMock('f3');

        $factory->registerFixer($f1);
        $factory->registerCustomFixers(array($f2, $f3));

        $this->assertTrue(in_array($f1, $factory->getFixers(), true));
        $this->assertTrue(in_array($f2, $factory->getFixers(), true));
        $this->assertTrue(in_array($f3, $factory->getFixers(), true));
    }

    /**
     * @covers PhpCsFixer\FixerFactory::registerFixer
     * @expectedException        \UnexpectedValueException
     * @expectedExceptionMessage Fixer named "non_unique_name" is already registered.
     */
    public function testRegisterFixerWithOccupiedName()
    {
        $factory = new FixerFactory();

        $f1 = $this->createFixerMock('non_unique_name');
        $f2 = $this->createFixerMock('non_unique_name');
        $factory->registerFixer($f1);
        $factory->registerFixer($f2);
    }

    /**
     * @covers PhpCsFixer\FixerFactory::useRuleSet
     */
    public function testUseRuleSet()
    {
        $factory = FixerFactory::create()
            ->registerBuiltInFixers()
            ->useRuleSet(new RuleSet(array()))
        ;
        $this->assertCount(0, $factory->getFixers());

        $factory = FixerFactory::create()
            ->registerBuiltInFixers()
            ->useRuleSet(new RuleSet(array('strict_comparison' => true, 'blank_line_before_return' => false)))
        ;
        $fixers = $factory->getFixers();
        $this->assertCount(1, $fixers);
        $this->assertSame('strict_comparison', $fixers[0]->getName());
    }

    /**
     * @covers PhpCsFixer\FixerFactory::useRuleSet
     * @expectedException        \UnexpectedValueException
     * @expectedExceptionMessage Rule "non_existing_rule" does not exist.
     */
    public function testUseRuleSetWithNonExistingRule()
    {
        $factory = FixerFactory::create()
            ->registerBuiltInFixers()
            ->useRuleSet(new RuleSet(array('non_existing_rule' => true)))
        ;
        $fixers = $factory->getFixers();
        $this->assertCount(1, $fixers);
        $this->assertSame('strict_comparison', $fixers[0]->getName());
    }

    public function testFixersPriorityEdgeFixers()
    {
        $factory = new FixerFactory();
        $factory->registerBuiltInFixers();
        $fixers = $factory->getFixers();

        $this->assertSame('encoding', $fixers[0]->getName());
        $this->assertSame('full_opening_tag', $fixers[1]->getName());
        $this->assertSame('single_blank_line_at_eof', $fixers[count($fixers) - 1]->getName());
    }

    /**
     * @dataProvider getFixersPriorityCases
     */
    public function testFixersPriority(FixerInterface $first, FixerInterface $second)
    {
        $this->assertLessThan($first->getPriority(), $second->getPriority());
    }

    public function getFixersPriorityCases()
    {
        $factory = new FixerFactory();
        $factory->registerBuiltInFixers();

        $fixers = array();

        foreach ($factory->getFixers() as $fixer) {
            $fixers[$fixer->getName()] = $fixer;
        }

        $cases = array(
            array($fixers['binary_operator_spaces'], $fixers['align_double_arrow']), // tested also in: align_double_arrow,binary_operator_spaces.test
            array($fixers['binary_operator_spaces'], $fixers['align_equals']), // tested also in: align_double_arrow,align_equals.test
            array($fixers['class_definition'], $fixers['no_trailing_whitespace']), // tested also in: class_definition,no_trailing_whitespace.test
            array($fixers['concat_without_spaces'], $fixers['concat_with_spaces']),
            array($fixers['elseif'], $fixers['braces']),
            array($fixers['method_separation'], $fixers['braces']),
            array($fixers['method_separation'], $fixers['no_tab_indentation']),
<<<<<<< HEAD
            array($fixers['no_blank_lines_between_uses'], $fixers['ordered_imports']),
=======
            array($fixers['no_duplicate_semicolons'], $fixers['braces']),
            array($fixers['no_duplicate_semicolons'], $fixers['no_multiline_whitespace_before_semicolons']),
            array($fixers['no_duplicate_semicolons'], $fixers['no_singleline_whitespace_before_semicolons']),
            array($fixers['no_duplicate_semicolons'], $fixers['switch_case_semicolon_to_colon']),  // tested also in: no_duplicate_semicolons,switch_case_semicolon_to_colon.test
>>>>>>> 3bd55bb6
            array($fixers['no_leading_import_slash'], $fixers['ordered_imports']), // tested also in: no_leading_import_slash,ordered_imports.test
            array($fixers['no_multiline_whitespace_around_double_arrow'], $fixers['align_double_arrow']), // tested also in: no_multiline_whitespace_around_double_arrow,align_double_arrow.test
            array($fixers['no_multiline_whitespace_around_double_arrow'], $fixers['trailing_comma_in_multiline_array']),
            array($fixers['no_php4_constructor'], $fixers['ordered_class_elements']), // tested also in: no_php4_constructor,ordered_class_elements.test
            array($fixers['no_short_bool_cast'], $fixers['cast_spaces']), // tested also in: no_short_bool_cast,cast_spaces.test
            array($fixers['no_short_echo_tag'], $fixers['echo_to_print']), // tested also in: echo_to_print,no_short_echo_tag.test
            array($fixers['no_tab_indentation'], $fixers['phpdoc_indent']),
            array($fixers['no_unneeded_control_parentheses'], $fixers['no_trailing_whitespace']), // tested also in: no_trailing_whitespace,no_unneeded_control_parentheses.test
            array($fixers['no_unused_imports'], $fixers['blank_line_after_namespace']), // tested also in: no_unused_imports,blank_line_after_namespace.test
            array($fixers['no_unused_imports'], $fixers['no_extra_consecutive_blank_lines']), // tested also in: no_unused_imports,no_extra_consecutive_blank_lines.test
            array($fixers['no_unused_imports'], $fixers['no_leading_import_slash']),
            array($fixers['ordered_class_elements'], $fixers['method_separation']), // tested also in: ordered_class_elements,method_separation.test
            array($fixers['ordered_class_elements'], $fixers['no_blank_lines_after_class_opening']), // tested also in: ordered_class_elements,no_blank_lines_after_class_opening.test
            array($fixers['ordered_class_elements'], $fixers['space_after_semicolon']), // tested also in: ordered_class_elements,space_after_semicolon.test
            array($fixers['php_unit_strict'], $fixers['php_unit_construct']),
            array($fixers['phpdoc_no_access'], $fixers['phpdoc_order']),
            array($fixers['phpdoc_no_access'], $fixers['phpdoc_separation']),
            array($fixers['phpdoc_no_access'], $fixers['phpdoc_trim']),
            array($fixers['phpdoc_no_empty_return'], $fixers['phpdoc_order']), // tested also in: phpdoc_no_empty_return,phpdoc_separation.test
            array($fixers['phpdoc_no_empty_return'], $fixers['phpdoc_separation']), // tested also in: phpdoc_no_empty_return,phpdoc_separation.test
            array($fixers['phpdoc_no_empty_return'], $fixers['phpdoc_trim']),
            array($fixers['phpdoc_no_package'], $fixers['phpdoc_order']),
            array($fixers['phpdoc_no_package'], $fixers['phpdoc_separation']), // tested also in: phpdoc_no_package,phpdoc_separation.test
            array($fixers['phpdoc_no_package'], $fixers['phpdoc_trim']),
            array($fixers['phpdoc_order'], $fixers['phpdoc_separation']),
            array($fixers['phpdoc_order'], $fixers['phpdoc_trim']),
            array($fixers['phpdoc_separation'], $fixers['phpdoc_trim']),
            array($fixers['phpdoc_summary'], $fixers['phpdoc_trim']),
            array($fixers['phpdoc_var_without_name'], $fixers['phpdoc_trim']),
            array($fixers['single_import_per_statement'], $fixers['no_leading_import_slash']),
            array($fixers['single_import_per_statement'], $fixers['no_unused_imports']), // tested also in: single_import_per_statement,no_unused_imports.test
            array($fixers['unary_operator_spaces'], $fixers['not_operator_with_space']),
            array($fixers['unary_operator_spaces'], $fixers['not_operator_with_successor_space']),
            array($fixers['unix_line_endings'], $fixers['single_blank_line_at_eof']),
            array($fixers['simplified_null_return'], $fixers['no_useless_return']), // tested also in: simplified_null_return,no_useless_return.test
            array($fixers['no_useless_return'], $fixers['no_whitespace_in_blank_lines']), // tested also in: no_useless_return,no_whitespace_in_blank_lines.test
            array($fixers['no_useless_return'], $fixers['no_extra_consecutive_blank_lines']), // tested also in: no_useless_return,no_extra_consecutive_blank_lines.test
            array($fixers['no_useless_return'], $fixers['blank_line_before_return']), // tested also in: no_useless_return,blank_line_before_return.test
            array($fixers['no_empty_phpdoc'], $fixers['no_extra_consecutive_blank_lines']), // tested also in: no_empty_phpdoc,no_extra_consecutive_blank_lines.test
            array($fixers['no_empty_phpdoc'], $fixers['no_trailing_whitespace']), // tested also in: no_empty_phpdoc,no_trailing_whitespace.test
            array($fixers['no_empty_phpdoc'], $fixers['no_whitespace_in_blank_lines']), // tested also in: no_empty_phpdoc,no_whitespace_in_blank_lines.test
            array($fixers['phpdoc_no_access'], $fixers['no_empty_phpdoc']), // tested also in: phpdoc_no_access,no_empty_phpdoc.test
            array($fixers['phpdoc_no_empty_return'], $fixers['no_empty_phpdoc']), // tested also in: phpdoc_no_empty_return,no_empty_phpdoc.test
            array($fixers['phpdoc_no_package'], $fixers['no_empty_phpdoc']), // tested also in: phpdoc_no_package,no_empty_phpdoc.test
            array($fixers['combine_consecutive_unsets'], $fixers['space_after_semicolon']), // tested also in: combine_consecutive_unsets,space_after_semicolon.test
            array($fixers['combine_consecutive_unsets'], $fixers['no_whitespace_in_blank_lines']), // tested also in: combine_consecutive_unsets,no_whitespace_in_blank_lines.test
            array($fixers['combine_consecutive_unsets'], $fixers['no_trailing_whitespace']), // tested also in: combine_consecutive_unsets,no_trailing_whitespace.test
            array($fixers['combine_consecutive_unsets'], $fixers['no_extra_consecutive_blank_lines']), // tested also in: combine_consecutive_unsets,no_extra_consecutive_blank_lines.test
            array($fixers['phpdoc_type_to_var'], $fixers['phpdoc_single_line_var_spacing']), // tested also in: phpdoc_type_to_var,phpdoc_single_line_var_spacing.test
            array($fixers['blank_line_after_opening_tag'], $fixers['no_blank_lines_before_namespace']), // tested also in: blank_line_after_opening_tag,no_blank_lines_before_namespace.test
            array($fixers['phpdoc_to_comment'], $fixers['no_empty_comment']), // tested also in: phpdoc_to_comment,no_empty_comment.test
            array($fixers['no_empty_comment'], $fixers['no_extra_consecutive_blank_lines']), // tested also in: no_empty_comment,no_extra_consecutive_blank_lines.test
            array($fixers['no_empty_comment'], $fixers['no_trailing_whitespace']), // tested also in: no_empty_comment,no_trailing_whitespace.test
            array($fixers['no_empty_comment'], $fixers['no_whitespace_in_blank_lines']), // tested also in: no_empty_comment,no_whitespace_in_blank_lines.test
            array($fixers['no_alias_functions'], $fixers['php_unit_dedicate_assert']), // tested also in: no_alias_functions,php_unit_dedicate_assert.test
            array($fixers['no_empty_statement'], $fixers['braces']),
            array($fixers['no_empty_statement'], $fixers['combine_consecutive_unsets']), // tested also in: no_empty_statement,combine_consecutive_unsets.test
            array($fixers['no_empty_statement'], $fixers['no_extra_consecutive_blank_lines']), // tested also in: no_empty_statement,no_extra_consecutive_blank_lines.test
            array($fixers['no_empty_statement'], $fixers['no_multiline_whitespace_before_semicolons']),
            array($fixers['no_empty_statement'], $fixers['no_singleline_whitespace_before_semicolons']),
            array($fixers['no_empty_statement'], $fixers['no_trailing_whitespace']), // tested also in: no_empty_statement,no_trailing_whitespace.test
            array($fixers['no_empty_statement'], $fixers['no_useless_else']), // tested also in: no_empty_statement,no_useless_else.test
            array($fixers['no_empty_statement'], $fixers['no_useless_return']), // tested also in: no_empty_statement,no_useless_return.test
            array($fixers['no_empty_statement'], $fixers['no_whitespace_in_blank_lines']), // tested also in: no_empty_statement,no_whitespace_in_blank_lines.test
            array($fixers['no_empty_statement'], $fixers['space_after_semicolon']), // tested also in: no_empty_statement,space_after_semicolon.test
            array($fixers['no_empty_statement'], $fixers['switch_case_semicolon_to_colon']), // tested also in: no_empty_statement,switch_case_semicolon_to_colon.test
            array($fixers['no_useless_else'], $fixers['braces']),
            array($fixers['no_useless_else'], $fixers['combine_consecutive_unsets']), // tested also in: no_useless_else,combine_consecutive_unsets.test
            array($fixers['no_useless_else'], $fixers['no_extra_consecutive_blank_lines']), // tested also in: no_useless_else,no_extra_consecutive_blank_lines.test
            array($fixers['no_useless_else'], $fixers['no_useless_return']), // tested also in: no_useless_else,no_useless_return.test
            array($fixers['no_useless_else'], $fixers['no_trailing_whitespace']), // tested also in: no_useless_else,no_trailing_whitespace.test
            array($fixers['no_useless_else'], $fixers['no_whitespace_in_blank_lines']), // tested also in: no_useless_else,no_whitespace_in_blank_lines.test
        );

        // prepare bulk tests for phpdoc fixers to test that:
        // * `phpdoc_to_comment` is first
        // * `phpdoc_indent` is second
        // * `phpdoc_types` is third
        // * `phpdoc_scalar` is fourth
        // * `phpdoc_align` is last
        $cases[] = array($fixers['phpdoc_to_comment'], $fixers['phpdoc_indent']);
        $cases[] = array($fixers['phpdoc_indent'], $fixers['phpdoc_types']);
        $cases[] = array($fixers['phpdoc_types'], $fixers['phpdoc_scalar']);

        $docFixerNames = array_filter(
            array_keys($fixers),
            function ($name) {
                return false !== strpos($name, 'phpdoc');
            }
        );

        foreach ($docFixerNames as $docFixerName) {
            if (!in_array($docFixerName, array('phpdoc_to_comment', 'phpdoc_indent', 'phpdoc_types', 'phpdoc_scalar'), true)) {
                $cases[] = array($fixers['phpdoc_to_comment'], $fixers[$docFixerName]);
                $cases[] = array($fixers['phpdoc_indent'], $fixers[$docFixerName]);
                $cases[] = array($fixers['phpdoc_types'], $fixers[$docFixerName]);
                $cases[] = array($fixers['phpdoc_scalar'], $fixers[$docFixerName]);
            }

            if ('phpdoc_align' !== $docFixerName) {
                $cases[] = array($fixers[$docFixerName], $fixers['phpdoc_align']);
            }
        }

        return $cases;
    }

    public function testHasRule()
    {
        $factory = new FixerFactory();

        $f1 = $this->createFixerMock('f1');
        $f2 = $this->createFixerMock('f2');
        $f3 = $this->createFixerMock('f3');
        $factory->registerFixer($f1);
        $factory->registerCustomFixers(array($f2, $f3));

        $this->assertTrue($factory->hasRule('f1'), 'Should have f1 fixer');
        $this->assertTrue($factory->hasRule('f2'), 'Should have f2 fixer');
        $this->assertTrue($factory->hasRule('f3'), 'Should have f3 fixer');
        $this->assertFalse($factory->hasRule('dummy'), 'Should not have dummy fixer');
    }

    public function testHasRuleWithChangedRuleSet()
    {
        $factory = new FixerFactory();

        $f1 = $this->createFixerMock('f1');
        $f2 = $this->createFixerMock('f2');
        $factory->registerFixer($f1);
        $factory->registerFixer($f2);

        $this->assertTrue($factory->hasRule('f1'), 'Should have f1 fixer');
        $this->assertTrue($factory->hasRule('f2'), 'Should have f2 fixer');

        $factory->useRuleSet(new RuleSet(array('f2' => true)));
        $this->assertFalse($factory->hasRule('f1'), 'Should not have f1 fixer');
        $this->assertTrue($factory->hasRule('f2'), 'Should have f2 fixer');
    }

    /**
     * @dataProvider provideFixersDescriptionConsistencyCases
     */
    public function testFixersDescriptionConsistency(FixerInterface $fixer)
    {
        $this->assertRegExp('/^[A-Z@].*\.$/', $fixer->getDescription(), 'Description must start with capital letter or an @ and end with dot.');
    }

    public function provideFixersDescriptionConsistencyCases()
    {
        foreach ($this->getAllFixers() as $fixer) {
            $cases[] = array($fixer);
        }

        return $cases;
    }

    /**
     * @dataProvider provideFixersForFinalCheckCases
     */
    public function testFixersAreFinal(\ReflectionClass $class)
    {
        $this->assertTrue($class->isFinal());
    }

    public function provideFixersForFinalCheckCases()
    {
        $cases = array();

        foreach ($this->getAllFixers() as $fixer) {
            $cases[] = array(new \ReflectionClass($fixer));
        }

        return $cases;
    }

    private function getAllFixers()
    {
        $factory = new FixerFactory();

        return $factory->registerBuiltInFixers()->getFixers();
    }

    private function createFixerMock($name, $priority = 0)
    {
        $fixer = $this->getMock('PhpCsFixer\FixerInterface');
        $fixer->expects($this->any())->method('getName')->willReturn($name);
        $fixer->expects($this->any())->method('getPriority')->willReturn($priority);

        return $fixer;
    }

    /**
     * @dataProvider provideConflictingFixersRules
     * @expectedException \UnexpectedValueException
     * @expectedExceptionMessageRegExp #^Rule contains conflicting fixers:\n#
     */
    public function testConflictingFixers(RuleSet $ruleSet)
    {
        FixerFactory::create()->registerBuiltInFixers()->useRuleSet($ruleSet);
    }

    public function provideConflictingFixersRules()
    {
        return array(
            array(new RuleSet(array('short_array_syntax' => true, 'long_array_syntax' => true))),
            array(new RuleSet(array('long_array_syntax' => true, 'short_array_syntax' => true))),
        );
    }

    public function testNoDoubleConflictReporting()
    {
        $factory = new FixerFactory();
        $method = new \ReflectionMethod($factory, 'generateConflictMessage');
        $method->setAccessible(true);
        $this->assertSame(
            'Rule contains conflicting fixers:
- "a" with "b"
- "c" with "d", "e", "f"
- "d" with "g", "h"
- "e" with "a"',
            $method->invoke(
                $factory,
                array(
                    'a' => array('b'),
                    'b' => array('a'),
                    'c' => array('d', 'e', 'f'),
                    'd' => array('c', 'g', 'h'),
                    'e' => array('a'),
                )
            )
        );
    }
}<|MERGE_RESOLUTION|>--- conflicted
+++ resolved
@@ -197,14 +197,6 @@
             array($fixers['elseif'], $fixers['braces']),
             array($fixers['method_separation'], $fixers['braces']),
             array($fixers['method_separation'], $fixers['no_tab_indentation']),
-<<<<<<< HEAD
-            array($fixers['no_blank_lines_between_uses'], $fixers['ordered_imports']),
-=======
-            array($fixers['no_duplicate_semicolons'], $fixers['braces']),
-            array($fixers['no_duplicate_semicolons'], $fixers['no_multiline_whitespace_before_semicolons']),
-            array($fixers['no_duplicate_semicolons'], $fixers['no_singleline_whitespace_before_semicolons']),
-            array($fixers['no_duplicate_semicolons'], $fixers['switch_case_semicolon_to_colon']),  // tested also in: no_duplicate_semicolons,switch_case_semicolon_to_colon.test
->>>>>>> 3bd55bb6
             array($fixers['no_leading_import_slash'], $fixers['ordered_imports']), // tested also in: no_leading_import_slash,ordered_imports.test
             array($fixers['no_multiline_whitespace_around_double_arrow'], $fixers['align_double_arrow']), // tested also in: no_multiline_whitespace_around_double_arrow,align_double_arrow.test
             array($fixers['no_multiline_whitespace_around_double_arrow'], $fixers['trailing_comma_in_multiline_array']),
