--- conflicted
+++ resolved
@@ -66,7 +66,6 @@
         }
 
         if ($settings['isExplicitPriorityCheck']) {
-<<<<<<< HEAD
             if ($fixedInputCode === $fixedInputCodeWithReversedFixers) {
                 if (in_array($case->getFileName(), [
                     'priority'.DIRECTORY_SEPARATOR.'backtick_to_shell_exec,escape_implicit_backslashes.test',
@@ -82,13 +81,9 @@
                 }
             }
 
-            static::assertTrue(
-                $fixedInputCode !== $fixedInputCodeWithReversedFixers,
-=======
             static::assertNotSame(
                 $fixedInputCode,
                 $fixedInputCodeWithReversedFixers,
->>>>>>> 3abbecb3
                 sprintf('Test "%s" in "%s" is expected to be priority check.', $case->getTitle(), $case->getFileName())
             );
         }
