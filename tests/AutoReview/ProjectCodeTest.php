--- conflicted
+++ resolved
@@ -34,21 +34,21 @@
      *
      * @var string[]
      */
-<<<<<<< HEAD
     private static $classesWithoutTests = [
         \PhpCsFixer\ConfigurationException\InvalidForEnvFixerConfigurationException::class,
         \PhpCsFixer\Console\Command\FixCommand::class,
         \PhpCsFixer\Console\Command\SelfUpdateCommand::class,
         \PhpCsFixer\Console\Output\NullOutput::class,
+        \PhpCsFixer\Console\WarningsDetector::class,
         \PhpCsFixer\Differ\DiffConsoleFormatter::class,
         \PhpCsFixer\Doctrine\Annotation\Tokens::class,
         \PhpCsFixer\FileRemoval::class,
+        \PhpCsFixer\Fixer\Operator\AlignDoubleArrowFixerHelper::class,
+        \PhpCsFixer\Fixer\Operator\AlignEqualsFixerHelper::class,
+        \PhpCsFixer\Fixer\Phpdoc\GeneralPhpdocAnnotationRemoveFixer::class,
         \PhpCsFixer\FixerConfiguration\FixerOptionValidatorGenerator::class,
         \PhpCsFixer\FixerConfiguration\InvalidOptionsForEnvException::class,
         \PhpCsFixer\FixerFileProcessedEvent::class,
-        \PhpCsFixer\Fixer\Operator\AlignDoubleArrowFixerHelper::class,
-        \PhpCsFixer\Fixer\Operator\AlignEqualsFixerHelper::class,
-        \PhpCsFixer\Fixer\Phpdoc\GeneralPhpdocAnnotationRemoveFixer::class,
         \PhpCsFixer\Indicator\PhpUnitIndicator::class,
         \PhpCsFixer\Linter\ProcessLintingResult::class,
         \PhpCsFixer\Linter\TokenizerLintingResult::class,
@@ -59,32 +59,6 @@
         \PhpCsFixer\StdinFileInfo::class,
         \PhpCsFixer\Tokenizer\Transformers::class,
     ];
-=======
-    private static $classesWithoutTests = array(
-        'PhpCsFixer\ConfigurationException\InvalidForEnvFixerConfigurationException',
-        'PhpCsFixer\Console\Command\FixCommand',
-        'PhpCsFixer\Console\Command\SelfUpdateCommand',
-        'PhpCsFixer\Console\Output\NullOutput',
-        'PhpCsFixer\Console\WarningsDetector',
-        'PhpCsFixer\Differ\DiffConsoleFormatter',
-        'PhpCsFixer\Doctrine\Annotation\Tokens',
-        'PhpCsFixer\FileRemoval',
-        'PhpCsFixer\Fixer\Operator\AlignDoubleArrowFixerHelper',
-        'PhpCsFixer\Fixer\Operator\AlignEqualsFixerHelper',
-        'PhpCsFixer\Fixer\Phpdoc\GeneralPhpdocAnnotationRemoveFixer',
-        'PhpCsFixer\FixerConfiguration\FixerOptionValidatorGenerator',
-        'PhpCsFixer\FixerConfiguration\InvalidOptionsForEnvException',
-        'PhpCsFixer\FixerFileProcessedEvent',
-        'PhpCsFixer\Linter\ProcessLintingResult',
-        'PhpCsFixer\Linter\TokenizerLintingResult',
-        'PhpCsFixer\Report\ReportSummary',
-        'PhpCsFixer\Runner\FileCachingLintingIterator',
-        'PhpCsFixer\Runner\FileFilterIterator',
-        'PhpCsFixer\Runner\FileLintingIterator',
-        'PhpCsFixer\StdinFileInfo',
-        'PhpCsFixer\Tokenizer\Transformers',
-    );
->>>>>>> 5d37537c
 
     public function testThatClassesWithoutTestsVarIsProper()
     {
