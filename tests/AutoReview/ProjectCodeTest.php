--- conflicted
+++ resolved
@@ -91,38 +91,12 @@
     /**
      * @param string $className
      *
-<<<<<<< HEAD
-     * @dataProvider provideSrcClasses
-=======
      * @dataProvider provideSrcClassesNotAbuseInterfaces
-     * @requires PHP 5.4
->>>>>>> 2c3d2ed1
      */
     public function testThatSrcClassesNotAbuseInterfaces($className)
     {
         $rc = new \ReflectionClass($className);
 
-<<<<<<< HEAD
-        $doc = false !== $rc->getDocComment()
-            ? new DocBlock($rc->getDocComment())
-            : null;
-
-        if (
-            $rc->isInterface()
-            || ($doc && count($doc->getAnnotationsOfType('internal')))
-            || 0 === count($rc->getInterfaces())
-            || in_array($className, [
-                \PhpCsFixer\Finder::class,
-                \PhpCsFixer\Test\AbstractFixerTestCase::class,
-                \PhpCsFixer\Test\AbstractIntegrationTestCase::class,
-                \PhpCsFixer\Tokenizer\Tokens::class,
-            ], true)
-        ) {
-            return;
-        }
-
-=======
->>>>>>> 2c3d2ed1
         $allowedMethods = array_map(
             function (\ReflectionClass $interface) {
                 return $this->getPublicMethodNames($interface);
@@ -287,7 +261,7 @@
     {
         return array_map(
             function ($item) {
-                return array($item);
+                return [$item];
             },
             array_filter($this->getSrcClasses(), function ($className) {
                 $rc = new \ReflectionClass($className);
@@ -300,12 +274,14 @@
                     $rc->isInterface()
                     || ($doc && count($doc->getAnnotationsOfType('internal')))
                     || 0 === count($rc->getInterfaces())
-                    || in_array($className, array(
-                        'PhpCsFixer\Finder',
-                        'PhpCsFixer\Test\AbstractFixerTestCase',
-                        'PhpCsFixer\Test\AbstractIntegrationTestCase',
-                        'PhpCsFixer\Tokenizer\Tokens',
-                    ), true)
+                    || in_array($className, [
+                        \PhpCsFixer\Finder::class,
+                        \PhpCsFixer\Test\AbstractFixerTestCase::class,
+                        \PhpCsFixer\Test\AbstractIntegrationTestCase::class,
+                        \PhpCsFixer\Tests\Test\AbstractFixerTestCase::class,
+                        \PhpCsFixer\Tests\Test\AbstractIntegrationTestCase::class,
+                        \PhpCsFixer\Tokenizer\Tokens::class,
+                    ], true)
                 ) {
                     return false;
                 }
