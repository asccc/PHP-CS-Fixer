<?php

/*
 * This file is part of PHP CS Fixer.
 *
 * (c) Fabien Potencier <fabien@symfony.com>
 *     Dariusz Rumiński <dariusz.ruminski@gmail.com>
 *
 * This source file is subject to the MIT license that is bundled
 * with this source code in the file LICENSE.
 */

namespace PhpCsFixer\Tests\AutoReview;

use PhpCsFixer\DocBlock\DocBlock;
use PhpCsFixer\Tokenizer\Tokens;
use PHPUnit\Framework\TestCase;
use Symfony\Component\Finder\Finder;
use Symfony\Component\Finder\SplFileInfo;

/**
 * @author Dariusz Rumiński <dariusz.ruminski@gmail.com>
 *
 * @internal
 *
 * @coversNothing
 * @group auto-review
 */
final class ProjectCodeTest extends TestCase
{
    /**
     * This structure contains older classes that are not yet covered by tests.
     *
     * It may only shrink, never add anything to it.
     *
     * @var string[]
     */
<<<<<<< HEAD
    private static $classesWithoutTests = [
        \PhpCsFixer\ConfigurationException\InvalidForEnvFixerConfigurationException::class,
        \PhpCsFixer\Console\Output\NullOutput::class,
        \PhpCsFixer\Console\SelfUpdate\GithubClient::class,
        \PhpCsFixer\Console\WarningsDetector::class,
        \PhpCsFixer\Differ\DiffConsoleFormatter::class,
        \PhpCsFixer\Doctrine\Annotation\Tokens::class,
        \PhpCsFixer\FileRemoval::class,
        \PhpCsFixer\Fixer\Operator\AlignDoubleArrowFixerHelper::class,
        \PhpCsFixer\Fixer\Operator\AlignEqualsFixerHelper::class,
        \PhpCsFixer\Fixer\Phpdoc\GeneralPhpdocAnnotationRemoveFixer::class,
        \PhpCsFixer\FixerConfiguration\FixerOptionValidatorGenerator::class,
        \PhpCsFixer\FixerConfiguration\InvalidOptionsForEnvException::class,
        \PhpCsFixer\FixerFileProcessedEvent::class,
        \PhpCsFixer\Indicator\PhpUnitTestCaseIndicator::class,
        \PhpCsFixer\Linter\ProcessLintingResult::class,
        \PhpCsFixer\Linter\TokenizerLintingResult::class,
        \PhpCsFixer\PharChecker::class,
        \PhpCsFixer\Report\ReportSummary::class,
        \PhpCsFixer\Runner\FileCachingLintingIterator::class,
        \PhpCsFixer\Runner\FileFilterIterator::class,
        \PhpCsFixer\Runner\FileLintingIterator::class,
        \PhpCsFixer\StdinFileInfo::class,
        \PhpCsFixer\Test\AccessibleObject::class,
        \PhpCsFixer\Tokenizer\Transformers::class,
    ];
=======
    private static $classesWithoutTests = array(
        'PhpCsFixer\ConfigurationException\InvalidForEnvFixerConfigurationException',
        'PhpCsFixer\Console\Output\NullOutput',
        'PhpCsFixer\Console\SelfUpdate\GithubClient',
        'PhpCsFixer\Console\WarningsDetector',
        'PhpCsFixer\Differ\DiffConsoleFormatter',
        'PhpCsFixer\Doctrine\Annotation\Tokens',
        'PhpCsFixer\FileRemoval',
        'PhpCsFixer\Fixer\Operator\AlignDoubleArrowFixerHelper',
        'PhpCsFixer\Fixer\Operator\AlignEqualsFixerHelper',
        'PhpCsFixer\Fixer\Phpdoc\GeneralPhpdocAnnotationRemoveFixer',
        'PhpCsFixer\FixerConfiguration\FixerOptionValidatorGenerator',
        'PhpCsFixer\FixerConfiguration\InvalidOptionsForEnvException',
        'PhpCsFixer\FixerFileProcessedEvent',
        'PhpCsFixer\Linter\ProcessLintingResult',
        'PhpCsFixer\Linter\TokenizerLintingResult',
        'PhpCsFixer\PharChecker',
        'PhpCsFixer\Report\ReportSummary',
        'PhpCsFixer\Runner\FileCachingLintingIterator',
        'PhpCsFixer\Runner\FileLintingIterator',
        'PhpCsFixer\StdinFileInfo',
        'PhpCsFixer\Tokenizer\Transformers',
    );
>>>>>>> cc2fbec0

    public function testThatClassesWithoutTestsVarIsProper()
    {
        $unknownClasses = array_filter(
            self::$classesWithoutTests,
            static function ($class) { return !class_exists($class) && !trait_exists($class); }
        );

        $this->assertSame([], $unknownClasses);
    }

    /**
     * @param string $className
     *
     * @dataProvider provideSrcConcreteClassCases
     */
    public function testThatSrcClassHaveTestClass($className)
    {
        $testClassName = str_replace('PhpCsFixer', 'PhpCsFixer\\Tests', $className).'Test';

        if (in_array($className, self::$classesWithoutTests, true)) {
            $this->assertFalse(class_exists($testClassName), sprintf('Class "%s" already has tests, so it should be removed from "%s::$classesWithoutTests".', $className, __CLASS__));
            $this->markTestIncomplete(sprintf('Class "%s" has no tests yet, please help and add it.', $className));
        }

        $this->assertTrue(class_exists($testClassName), sprintf('Expected test class "%s" for "%s" not found.', $testClassName, $className));
        $this->assertTrue(is_subclass_of($testClassName, TestCase::class), sprintf('Expected test class "%s" to be a subclass of "\PHPUnit\Framework\TestCase".', $testClassName));
    }

    /**
     * @param string $className
     *
     * @dataProvider provideSrcClassesNotAbuseInterfacesCases
     */
    public function testThatSrcClassesNotAbuseInterfaces($className)
    {
        $rc = new \ReflectionClass($className);

        $allowedMethods = array_map(
            function (\ReflectionClass $interface) {
                return $this->getPublicMethodNames($interface);
            },
            $rc->getInterfaces()
        );

        if (count($allowedMethods)) {
            $allowedMethods = array_unique(array_merge(...array_values($allowedMethods)));
        }

        $allowedMethods[] = '__construct';
        $allowedMethods[] = '__destruct';
        $allowedMethods[] = '__wakeup';

        $exceptionMethods = [
            'configure', // due to AbstractFixer::configure
            'getConfigurationDefinition', // due to AbstractFixer::getConfigurationDefinition
            'getDefaultConfiguration', // due to AbstractFixer::getDefaultConfiguration
            'setWhitespacesConfig', // due to AbstractFixer::setWhitespacesConfig
        ];

        // @TODO: 3.0 should be removed
        $exceptionMethodsPerClass = [
            \PhpCsFixer\Config::class => ['create'],
            \PhpCsFixer\Fixer\FunctionNotation\MethodArgumentSpaceFixer::class => ['fixSpace'],
        ];

        $definedMethods = $this->getPublicMethodNames($rc);

        $extraMethods = array_diff(
            $definedMethods,
            $allowedMethods,
            $exceptionMethods,
            isset($exceptionMethodsPerClass[$className]) ? $exceptionMethodsPerClass[$className] : []
        );

        sort($extraMethods);

        $this->assertEmpty(
            $extraMethods,
            sprintf(
                "Class '%s' should not have public methods that are not part of implemented interfaces.\nViolations:\n%s",
                $className,
                implode("\n", array_map(static function ($item) {
                    return " * ${item}";
                }, $extraMethods))
            )
        );
    }

    /**
     * @param string $className
     *
     * @dataProvider provideSrcClassCases
     */
    public function testThatSrcClassesNotExposeProperties($className)
    {
        $rc = new \ReflectionClass($className);

        if (\PhpCsFixer\Fixer\Alias\NoMixedEchoPrintFixer::class === $className) {
            $this->markTestIncomplete(sprintf(
                'Public properties of fixer `%s` will be removed on 3.0.',
                \PhpCsFixer\Fixer\Alias\NoMixedEchoPrintFixer::class
            ));
        }

        $this->assertEmpty(
            $rc->getProperties(\ReflectionProperty::IS_PUBLIC),
            sprintf('Class \'%s\' should not have public properties.', $className)
        );

        if ($rc->isFinal()) {
            return;
        }

        $allowedProps = [];
        $definedProps = $rc->getProperties(\ReflectionProperty::IS_PROTECTED);

        if (false !== $rc->getParentClass()) {
            $allowedProps = $rc->getParentClass()->getProperties(\ReflectionProperty::IS_PROTECTED);
        }

        $allowedProps = array_map(static function (\ReflectionProperty $item) {
            return $item->getName();
        }, $allowedProps);
        $definedProps = array_map(static function (\ReflectionProperty $item) {
            return $item->getName();
        }, $definedProps);

        $exceptionPropsPerClass = [
            \PhpCsFixer\AbstractPhpdocTypesFixer::class => ['tags'],
            \PhpCsFixer\AbstractAlignFixerHelper::class => ['deepestLevel'],
            \PhpCsFixer\AbstractFixer::class => ['configuration', 'configurationDefinition', 'whitespacesConfig'],
            \PhpCsFixer\AbstractProxyFixer::class => ['proxyFixers'],
            \PhpCsFixer\Test\AbstractFixerTestCase::class => ['fixer', 'linter'],
            \PhpCsFixer\Test\AbstractIntegrationTestCase::class => ['linter'],
        ];

        $extraProps = array_diff(
            $definedProps,
            $allowedProps,
            isset($exceptionPropsPerClass[$className]) ? $exceptionPropsPerClass[$className] : []
        );

        sort($extraProps);

        $this->assertEmpty(
            $extraProps,
            sprintf(
                "Class '%s' should not have protected properties.\nViolations:\n%s",
                $className,
                implode("\n", array_map(static function ($item) {
                    return " * ${item}";
                }, $extraProps))
            )
        );
    }

    /**
     * @param string $className
     *
     * @dataProvider provideTestClassCases
     */
    public function testThatTestClassesAreTraitOrAbstractOrFinal($className)
    {
        $rc = new \ReflectionClass($className);

        $this->assertTrue(
            $rc->isTrait() || $rc->isAbstract() || $rc->isFinal(),
            sprintf('Test class %s should be trait, abstract or final.', $className)
        );
    }

    /**
     * @param string $className
     *
     * @dataProvider provideTestClassCases
     */
    public function testThatTestClassesAreInternal($className)
    {
        $rc = new \ReflectionClass($className);
        $doc = new DocBlock($rc->getDocComment());

        $this->assertNotEmpty(
            $doc->getAnnotationsOfType('internal'),
            sprintf('Test class %s should have internal annotation.', $className)
        );
    }

    /**
     * @dataProvider provideDataProviderMethodNameCases
     *
     * @param string $testClassName
     * @param string $dataProviderMethodName
     */
    public function testThatDataProvidersAreCorrectlyNamed($testClassName, $dataProviderMethodName)
    {
        $this->assertRegExp('/^provide[A-Z]\S+Cases$/', $dataProviderMethodName, sprintf(
            'Data provider in "%s" with name "%s" is not correctly named.',
            $testClassName,
            $dataProviderMethodName
        ));
    }

    public function provideSrcClassCases()
    {
        return array_map(
            static function ($item) {
                return [$item];
            },
            $this->getSrcClasses()
        );
    }

    public function provideSrcClassesNotAbuseInterfacesCases()
    {
        return array_map(
            static function ($item) {
                return [$item];
            },
            array_filter($this->getSrcClasses(), static function ($className) {
                $rc = new \ReflectionClass($className);

                $doc = false !== $rc->getDocComment()
                    ? new DocBlock($rc->getDocComment())
                    : null;

                if (
                    $rc->isInterface()
                    || ($doc && count($doc->getAnnotationsOfType('internal')))
                    || 0 === count($rc->getInterfaces())
                    || in_array($className, [
                        \PhpCsFixer\Finder::class,
                        \PhpCsFixer\Test\AbstractFixerTestCase::class,
                        \PhpCsFixer\Test\AbstractIntegrationTestCase::class,
                        \PhpCsFixer\Tests\Test\AbstractFixerTestCase::class,
                        \PhpCsFixer\Tests\Test\AbstractIntegrationTestCase::class,
                        \PhpCsFixer\Tokenizer\Tokens::class,
                    ], true)
                ) {
                    return false;
                }

                return true;
            })
        );
    }

    public function provideSrcConcreteClassCases()
    {
        return array_map(
            static function ($item) { return [$item]; },
            array_filter(
                $this->getSrcClasses(),
                static function ($className) {
                    $rc = new \ReflectionClass($className);

                    return !$rc->isAbstract() && !$rc->isInterface();
                }
            )
        );
    }

    public function provideTestClassCases()
    {
        return array_map(
            static function ($item) {
                return [$item];
            },
            $this->getTestClasses()
        );
    }

    public function provideDataProviderMethodNameCases()
    {
        if (extension_loaded('xdebug') && false === getenv('CI')) {
            $this->markTestSkipped('Data provider too slow when Xdebug is loaded.');
        }

        $data = [];

        $testClassNames = $this->getTestClasses();

        foreach ($testClassNames as $testClassName) {
            $dataProviderMethodNames = [];
            $tokens = Tokens::fromCode(file_get_contents(
                str_replace('\\', DIRECTORY_SEPARATOR, preg_replace('#^PhpCsFixer\\\Tests#', 'tests', $testClassName)).'.php'
            ));

            foreach ($tokens as $token) {
                if ($token->isGivenKind(T_DOC_COMMENT)) {
                    $docBlock = new DocBlock($token->getContent());
                    $dataProviderAnnotations = $docBlock->getAnnotationsOfType('dataProvider');

                    foreach ($dataProviderAnnotations as $dataProviderAnnotation) {
                        if (1 === preg_match('/@dataProvider\s+(?P<methodName>\w+)/', $dataProviderAnnotation->getContent(), $matches)) {
                            $dataProviderMethodNames[] = $matches['methodName'];
                        }
                    }
                }
            }

            $dataProviderMethodNames = array_unique($dataProviderMethodNames);

            foreach ($dataProviderMethodNames as $dataProviderMethodName) {
                $data[] = [
                    $testClassName,
                    $dataProviderMethodName,
                ];
            }
        }

        return $data;
    }

    private function getSrcClasses()
    {
        static $classes;

        if (null !== $classes) {
            return $classes;
        }

        $finder = Finder::create()
            ->files()
            ->name('*.php')
            ->in(__DIR__.'/../../src')
            ->exclude([
                'Resources',
            ])
        ;

        $classes = array_map(
            static function (SplFileInfo $file) {
                return sprintf(
                    '%s\\%s%s%s',
                    'PhpCsFixer',
                    strtr($file->getRelativePath(), DIRECTORY_SEPARATOR, '\\'),
                    $file->getRelativePath() ? '\\' : '',
                    $file->getBasename('.'.$file->getExtension())
                );
            },
            iterator_to_array($finder, false)
        );

        sort($classes);

        return $classes;
    }

    private function getTestClasses()
    {
        static $classes;

        if (null !== $classes) {
            return $classes;
        }

        $finder = Finder::create()
            ->files()
            ->name('*.php')
            ->in(__DIR__.'/..')
            ->exclude([
                'Fixtures',
            ])
        ;

        $classes = array_map(
            static function (SplFileInfo $file) {
                return sprintf(
                    'PhpCsFixer\\Tests\\%s%s%s',
                    strtr($file->getRelativePath(), DIRECTORY_SEPARATOR, '\\'),
                    $file->getRelativePath() ? '\\' : '',
                    $file->getBasename('.'.$file->getExtension())
                );
            },
            iterator_to_array($finder, false)
        );

        sort($classes);

        return $classes;
    }

    /**
     * @param \ReflectionClass $rc
     *
     * @return string[]
     */
    private function getPublicMethodNames(\ReflectionClass $rc)
    {
        return array_map(
            static function (\ReflectionMethod $rm) {
                return $rm->getName();
            },
            $rc->getMethods(\ReflectionMethod::IS_PUBLIC)
        );
    }
}<|MERGE_RESOLUTION|>--- conflicted
+++ resolved
@@ -35,7 +35,6 @@
      *
      * @var string[]
      */
-<<<<<<< HEAD
     private static $classesWithoutTests = [
         \PhpCsFixer\ConfigurationException\InvalidForEnvFixerConfigurationException::class,
         \PhpCsFixer\Console\Output\NullOutput::class,
@@ -56,37 +55,11 @@
         \PhpCsFixer\PharChecker::class,
         \PhpCsFixer\Report\ReportSummary::class,
         \PhpCsFixer\Runner\FileCachingLintingIterator::class,
-        \PhpCsFixer\Runner\FileFilterIterator::class,
         \PhpCsFixer\Runner\FileLintingIterator::class,
         \PhpCsFixer\StdinFileInfo::class,
         \PhpCsFixer\Test\AccessibleObject::class,
         \PhpCsFixer\Tokenizer\Transformers::class,
     ];
-=======
-    private static $classesWithoutTests = array(
-        'PhpCsFixer\ConfigurationException\InvalidForEnvFixerConfigurationException',
-        'PhpCsFixer\Console\Output\NullOutput',
-        'PhpCsFixer\Console\SelfUpdate\GithubClient',
-        'PhpCsFixer\Console\WarningsDetector',
-        'PhpCsFixer\Differ\DiffConsoleFormatter',
-        'PhpCsFixer\Doctrine\Annotation\Tokens',
-        'PhpCsFixer\FileRemoval',
-        'PhpCsFixer\Fixer\Operator\AlignDoubleArrowFixerHelper',
-        'PhpCsFixer\Fixer\Operator\AlignEqualsFixerHelper',
-        'PhpCsFixer\Fixer\Phpdoc\GeneralPhpdocAnnotationRemoveFixer',
-        'PhpCsFixer\FixerConfiguration\FixerOptionValidatorGenerator',
-        'PhpCsFixer\FixerConfiguration\InvalidOptionsForEnvException',
-        'PhpCsFixer\FixerFileProcessedEvent',
-        'PhpCsFixer\Linter\ProcessLintingResult',
-        'PhpCsFixer\Linter\TokenizerLintingResult',
-        'PhpCsFixer\PharChecker',
-        'PhpCsFixer\Report\ReportSummary',
-        'PhpCsFixer\Runner\FileCachingLintingIterator',
-        'PhpCsFixer\Runner\FileLintingIterator',
-        'PhpCsFixer\StdinFileInfo',
-        'PhpCsFixer\Tokenizer\Transformers',
-    );
->>>>>>> cc2fbec0
 
     public function testThatClassesWithoutTestsVarIsProper()
     {
