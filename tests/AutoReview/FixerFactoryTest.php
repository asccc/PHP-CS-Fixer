<?php

/*
 * This file is part of PHP CS Fixer.
 *
 * (c) Fabien Potencier <fabien@symfony.com>
 *     Dariusz Rumiński <dariusz.ruminski@gmail.com>
 *
 * This source file is subject to the MIT license that is bundled
 * with this source code in the file LICENSE.
 */

namespace PhpCsFixer\Tests\AutoReview;

use PhpCsFixer\Fixer\FixerInterface;
use PhpCsFixer\FixerFactory;
use PHPUnit\Framework\TestCase;

/**
 * @author Dariusz Rumiński <dariusz.ruminski@gmail.com>
 *
 * @internal
 *
 * @coversNothing
 * @group auto-review
 */
final class FixerFactoryTest extends TestCase
{
    public function testFixersPriorityEdgeFixers()
    {
        $factory = new FixerFactory();
        $factory->registerBuiltInFixers();
        $fixers = $factory->getFixers();

        $this->assertSame('encoding', $fixers[0]->getName(), 'Expected "encoding" fixer to have the highest priority.');
        $this->assertSame('full_opening_tag', $fixers[1]->getName(), 'Expected "full_opening_tag" fixer has second highest priority.');
        $this->assertSame('single_blank_line_at_eof', $fixers[count($fixers) - 1]->getName(), 'Expected "single_blank_line_at_eof" to have the lowest priority.');
    }

    /**
     * @dataProvider provideFixersPriorityCases
     * @dataProvider provideFixersPrioritySpecialPhpdocCases
     */
    public function testFixersPriority(FixerInterface $first, FixerInterface $second)
    {
        $this->assertLessThan($first->getPriority(), $second->getPriority(), sprintf('"%s" should have less priority than "%s"', get_class($second), get_class($first)));
    }

    public function provideFixersPriorityCases()
    {
        $factory = new FixerFactory();
        $factory->registerBuiltInFixers();

        $fixers = [];

        foreach ($factory->getFixers() as $fixer) {
            $fixers[$fixer->getName()] = $fixer;
        }

<<<<<<< HEAD
        $cases = [
            [$fixers['array_syntax'], $fixers['binary_operator_spaces']], // tested also in: array_syntax,binary_operator_spaces.test
            [$fixers['array_syntax'], $fixers['ternary_operator_spaces']], // tested also in: array_syntax,ternary_operator_spaces.test
            [$fixers['blank_line_after_opening_tag'], $fixers['no_blank_lines_before_namespace']], // tested also in: blank_line_after_opening_tag,no_blank_lines_before_namespace.test
            [$fixers['class_attributes_separation'], $fixers['braces']],
            [$fixers['class_attributes_separation'], $fixers['indentation_type']],
            [$fixers['class_keyword_remove'], $fixers['no_unused_imports']], // tested also in: class_keyword_remove,no_unused_imports.test
            [$fixers['combine_consecutive_issets'], $fixers['no_multiline_whitespace_before_semicolons']], // tested also in: combine_consecutive_issets,no_multiline_whitespace_before_semicolons.test
            [$fixers['combine_consecutive_issets'], $fixers['no_spaces_inside_parenthesis']], // tested also in: combine_consecutive_issets,no_spaces_inside_parenthesis.test
            [$fixers['combine_consecutive_issets'], $fixers['no_trailing_whitespace']], // tested also in: combine_consecutive_issets,no_trailing_whitespace.test
            [$fixers['combine_consecutive_issets'], $fixers['no_whitespace_in_blank_line']], // tested also in: combine_consecutive_issets,no_whitespace_in_blank_line.test
            [$fixers['combine_consecutive_unsets'], $fixers['no_extra_consecutive_blank_lines']], // tested also in: combine_consecutive_unsets,no_extra_consecutive_blank_lines.test
            [$fixers['combine_consecutive_unsets'], $fixers['no_trailing_whitespace']], // tested also in: combine_consecutive_unsets,no_trailing_whitespace.test
            [$fixers['combine_consecutive_unsets'], $fixers['no_whitespace_in_blank_line']], // tested also in: combine_consecutive_unsets,no_whitespace_in_blank_line.test
            [$fixers['combine_consecutive_unsets'], $fixers['space_after_semicolon']], // tested also in: combine_consecutive_unsets,space_after_semicolon.test
            [$fixers['declare_strict_types'], $fixers['blank_line_after_opening_tag']], // tested also in: declare_strict_types,blank_line_after_opening_tag.test
            [$fixers['declare_strict_types'], $fixers['declare_equal_normalize']], // tested also in: declare_strict_types,declare_equal_normalize.test
            [$fixers['declare_strict_types'], $fixers['single_blank_line_before_namespace']], // tested also in: declare_strict_types,single_blank_line_before_namespace.test
            [$fixers['elseif'], $fixers['braces']],
            [$fixers['escape_implicit_backslashes'], $fixers['heredoc_to_nowdoc']], // tested also in: escape_implicit_backslashes,heredoc_to_nowdoc.test
            [$fixers['escape_implicit_backslashes'], $fixers['single_quote']], // tested also in: escape_implicit_backslashes,single_quote.test
            [$fixers['function_to_constant'], $fixers['native_function_casing']], // no priority issue; for speed only
            [$fixers['function_to_constant'], $fixers['no_extra_consecutive_blank_lines']], // tested also in: function_to_constant,no_extra_consecutive_blank_lines.test
            [$fixers['function_to_constant'], $fixers['no_singleline_whitespace_before_semicolons']], // tested also in: function_to_constant,no_singleline_whitespace_before_semicolons.test
            [$fixers['function_to_constant'], $fixers['no_trailing_whitespace']], // tested also in: function_to_constant,no_trailing_whitespace.test
            [$fixers['function_to_constant'], $fixers['no_whitespace_in_blank_line']], // tested also in: function_to_constant,no_whitespace_in_blank_line.test
            [$fixers['indentation_type'], $fixers['phpdoc_indent']],
            [$fixers['is_null'], $fixers['yoda_style']], // tested also in: is_null,yoda_style.test
            [$fixers['line_ending'], $fixers['single_blank_line_at_eof']],
            [$fixers['list_syntax'], $fixers['binary_operator_spaces']], // tested also in: list_syntax,binary_operator_spaces.test
            [$fixers['list_syntax'], $fixers['ternary_operator_spaces']], // tested also in: list_syntax,ternary_operator_spaces.test
            [$fixers['method_separation'], $fixers['braces']],
            [$fixers['method_separation'], $fixers['indentation_type']],
            [$fixers['no_alias_functions'], $fixers['php_unit_dedicate_assert']], // tested also in: no_alias_functions,php_unit_dedicate_assert.test
            [$fixers['no_blank_lines_after_phpdoc'], $fixers['single_blank_line_before_namespace']], // tested also in: no_blank_lines_after_phpdoc,single_blank_line_before_namespace.test
            [$fixers['no_empty_comment'], $fixers['no_extra_consecutive_blank_lines']], // tested also in: no_empty_comment,no_extra_consecutive_blank_lines.test
            [$fixers['no_empty_comment'], $fixers['no_trailing_whitespace']], // tested also in: no_empty_comment,no_trailing_whitespace.test
            [$fixers['no_empty_comment'], $fixers['no_whitespace_in_blank_line']], // tested also in: no_empty_comment,no_whitespace_in_blank_line.test
            [$fixers['no_empty_phpdoc'], $fixers['no_extra_consecutive_blank_lines']], // tested also in: no_empty_phpdoc,no_extra_consecutive_blank_lines.test
            [$fixers['no_empty_phpdoc'], $fixers['no_trailing_whitespace']], // tested also in: no_empty_phpdoc,no_trailing_whitespace.test
            [$fixers['no_empty_phpdoc'], $fixers['no_whitespace_in_blank_line']], // tested also in: no_empty_phpdoc,no_whitespace_in_blank_line.test
            [$fixers['no_empty_statement'], $fixers['braces']],
            [$fixers['no_empty_statement'], $fixers['combine_consecutive_unsets']], // tested also in: no_empty_statement,combine_consecutive_unsets.test
            [$fixers['no_empty_statement'], $fixers['no_extra_consecutive_blank_lines']], // tested also in: no_empty_statement,no_extra_consecutive_blank_lines.test
            [$fixers['no_empty_statement'], $fixers['no_multiline_whitespace_before_semicolons']],
            [$fixers['no_empty_statement'], $fixers['no_singleline_whitespace_before_semicolons']],
            [$fixers['no_empty_statement'], $fixers['no_trailing_whitespace']], // tested also in: no_empty_statement,no_trailing_whitespace.test
            [$fixers['no_empty_statement'], $fixers['no_useless_else']], // tested also in: no_empty_statement,no_useless_else.test
            [$fixers['no_empty_statement'], $fixers['no_useless_return']], // tested also in: no_empty_statement,no_useless_return.test
            [$fixers['no_empty_statement'], $fixers['no_whitespace_in_blank_line']], // tested also in: no_empty_statement,no_whitespace_in_blank_line.test
            [$fixers['no_empty_statement'], $fixers['space_after_semicolon']], // tested also in: no_empty_statement,space_after_semicolon.test
            [$fixers['no_empty_statement'], $fixers['switch_case_semicolon_to_colon']], // tested also in: no_empty_statement,switch_case_semicolon_to_colon.test
            [$fixers['no_leading_import_slash'], $fixers['ordered_imports']], // tested also in: no_leading_import_slash,ordered_imports.test
            [$fixers['no_multiline_whitespace_around_double_arrow'], $fixers['binary_operator_spaces']], // tested also in: no_multiline_whitespace_around_double_arrow,binary_operator_spaces.test
            [$fixers['no_multiline_whitespace_around_double_arrow'], $fixers['trailing_comma_in_multiline_array']], // tested also in: no_multiline_whitespace_around_double_arrow,trailing_comma_in_multiline_array.test
            [$fixers['no_multiline_whitespace_before_semicolons'], $fixers['space_after_semicolon']], // tested also in: tests/Fixtures/Integration/priority/no_multiline_whitespace_before_semicolons,space_after_semicolon.test
            [$fixers['no_php4_constructor'], $fixers['ordered_class_elements']], // tested also in: no_php4_constructor,ordered_class_elements.test
            [$fixers['no_short_bool_cast'], $fixers['cast_spaces']], // tested also in: no_short_bool_cast,cast_spaces.test
            [$fixers['no_short_echo_tag'], $fixers['no_mixed_echo_print']], // tested also in: no_mixed_echo_print,no_short_echo_tag.test
            [$fixers['no_spaces_after_function_name'], $fixers['function_to_constant']], // tested also in: no_spaces_after_function_name,function_to_constant.test
            [$fixers['no_spaces_inside_parenthesis'], $fixers['function_to_constant']], // tested also in: no_spaces_inside_parenthesis,function_to_constant.test
            [$fixers['no_unneeded_control_parentheses'], $fixers['no_trailing_whitespace']], // tested also in: no_trailing_whitespace,no_unneeded_control_parentheses.test
            [$fixers['no_unneeded_curly_braces'], $fixers['no_useless_else']], // tested also in: no_unneeded_curly_braces,no_useless_else.test
            [$fixers['no_unneeded_curly_braces'], $fixers['no_useless_return']], // tested also in: no_unneeded_curly_braces,no_useless_return.test
            [$fixers['no_unused_imports'], $fixers['blank_line_after_namespace']], // tested also in: no_unused_imports,blank_line_after_namespace.test and no_unused_imports,blank_line_after_namespace_2.test
            [$fixers['no_unused_imports'], $fixers['no_extra_consecutive_blank_lines']], // tested also in: no_unused_imports,no_extra_consecutive_blank_lines.test
            [$fixers['no_unused_imports'], $fixers['no_leading_import_slash']], // no priority issue; for speed only
            [$fixers['no_useless_else'], $fixers['braces']],
            [$fixers['no_useless_else'], $fixers['combine_consecutive_unsets']], // tested also in: no_useless_else,combine_consecutive_unsets.test
            [$fixers['no_useless_else'], $fixers['no_extra_consecutive_blank_lines']], // tested also in: no_useless_else,no_extra_consecutive_blank_lines.test
            [$fixers['no_useless_else'], $fixers['no_trailing_whitespace']], // tested also in: no_useless_else,no_trailing_whitespace.test
            [$fixers['no_useless_else'], $fixers['no_useless_return']], // tested also in: no_useless_else,no_useless_return.test
            [$fixers['no_useless_else'], $fixers['no_whitespace_in_blank_line']], // tested also in: no_useless_else,no_whitespace_in_blank_line.test
            [$fixers['no_useless_return'], $fixers['blank_line_before_return']], // tested also in: no_useless_return,blank_line_before_return.test
            [$fixers['no_useless_return'], $fixers['blank_line_before_statement']], // tested also in: no_useless_return,blank_line_before_statement.test
            [$fixers['no_useless_return'], $fixers['no_extra_consecutive_blank_lines']], // tested also in: no_useless_return,no_extra_consecutive_blank_lines.test
            [$fixers['no_useless_return'], $fixers['no_whitespace_in_blank_line']], // tested also in: no_useless_return,no_whitespace_in_blank_line.test
            [$fixers['ordered_class_elements'], $fixers['class_attributes_separation']], // tested also in: ordered_class_elements,class_attributes_separation.test
            [$fixers['ordered_class_elements'], $fixers['method_separation']], // tested also in: ordered_class_elements,method_separation.test
            [$fixers['ordered_class_elements'], $fixers['no_blank_lines_after_class_opening']], // tested also in: ordered_class_elements,no_blank_lines_after_class_opening.test
            [$fixers['ordered_class_elements'], $fixers['space_after_semicolon']], // tested also in: ordered_class_elements,space_after_semicolon.test
            [$fixers['php_unit_fqcn_annotation'], $fixers['no_unused_imports']], // tested also in: php_unit_fqcn_annotation,unused_use.test
            [$fixers['php_unit_no_expectation_annotation'], $fixers['no_empty_phpdoc']], // tested also in: php_unit_no_expectation_annotation,no_empty_phpdoc.test
            [$fixers['php_unit_no_expectation_annotation'], $fixers['php_unit_expectation']], // tested also in: php_unit_no_expectation_annotation,php_unit_expectation.test
            [$fixers['php_unit_strict'], $fixers['php_unit_construct']],
            [$fixers['phpdoc_add_missing_param_annotation'], $fixers['phpdoc_align']], // tested also in: phpdoc_add_missing_param_annotation,phpdoc_align.test
            [$fixers['phpdoc_add_missing_param_annotation'], $fixers['phpdoc_order']], // tested also in: phpdoc_add_missing_param_annotation,phpdoc_order.test
            [$fixers['phpdoc_no_access'], $fixers['no_empty_phpdoc']], // tested also in: phpdoc_no_access,no_empty_phpdoc.test
            [$fixers['phpdoc_no_access'], $fixers['phpdoc_order']],
            [$fixers['phpdoc_no_access'], $fixers['phpdoc_separation']],
            [$fixers['phpdoc_no_access'], $fixers['phpdoc_trim']],
            [$fixers['phpdoc_no_alias_tag'], $fixers['phpdoc_add_missing_param_annotation']], // tested also in: phpdoc_no_alias_tag,phpdoc_add_missing_param_annotation.test
            [$fixers['phpdoc_no_alias_tag'], $fixers['phpdoc_single_line_var_spacing']], // tested also in: phpdoc_no_alias_tag,phpdoc_single_line_var_spacing.test
            [$fixers['phpdoc_no_empty_return'], $fixers['no_empty_phpdoc']], // tested also in: phpdoc_no_empty_return,no_empty_phpdoc.test
            [$fixers['phpdoc_no_empty_return'], $fixers['phpdoc_order']], // tested also in: phpdoc_no_empty_return,phpdoc_separation.test
            [$fixers['phpdoc_no_empty_return'], $fixers['phpdoc_separation']], // tested also in: phpdoc_no_empty_return,phpdoc_separation.test
            [$fixers['phpdoc_no_empty_return'], $fixers['phpdoc_trim']],
            [$fixers['phpdoc_no_package'], $fixers['no_empty_phpdoc']], // tested also in: phpdoc_no_package,no_empty_phpdoc.test
            [$fixers['phpdoc_no_package'], $fixers['phpdoc_order']],
            [$fixers['phpdoc_no_package'], $fixers['phpdoc_separation']], // tested also in: phpdoc_no_package,phpdoc_separation.test
            [$fixers['phpdoc_no_package'], $fixers['phpdoc_trim']],
            [$fixers['phpdoc_no_useless_inheritdoc'], $fixers['no_empty_phpdoc']], // tested also in: phpdoc_no_useless_inheritdoc,no_empty_phpdoc.test
            [$fixers['phpdoc_no_useless_inheritdoc'], $fixers['no_trailing_whitespace_in_comment']], // tested also in: phpdoc_no_useless_inheritdoc,no_trailing_whitespace_in_comment.test
            [$fixers['phpdoc_no_useless_inheritdoc'], $fixers['phpdoc_inline_tag']], // tested also in: phpdoc_no_useless_inheritdoc,phpdoc_inline_tag.test
            [$fixers['phpdoc_order'], $fixers['phpdoc_separation']],
            [$fixers['phpdoc_order'], $fixers['phpdoc_trim']],
            [$fixers['phpdoc_separation'], $fixers['phpdoc_trim']],
            [$fixers['phpdoc_summary'], $fixers['phpdoc_trim']],
            [$fixers['phpdoc_to_comment'], $fixers['no_empty_comment']], // tested also in: phpdoc_to_comment,no_empty_comment.test
            [$fixers['phpdoc_to_comment'], $fixers['phpdoc_no_useless_inheritdoc']], // tested also in: phpdoc_to_comment,phpdoc_no_useless_inheritdoc.test
            [$fixers['phpdoc_var_without_name'], $fixers['phpdoc_trim']],
            [$fixers['pow_to_exponentiation'], $fixers['binary_operator_spaces']], // tested also in: pow_to_exponentiation,binary_operator_spaces.test
            [$fixers['pow_to_exponentiation'], $fixers['method_argument_space']], // no priority issue; for speed only
            [$fixers['pow_to_exponentiation'], $fixers['native_function_casing']], // no priority issue; for speed only
            [$fixers['pow_to_exponentiation'], $fixers['no_spaces_after_function_name']], // no priority issue; for speed only
            [$fixers['pow_to_exponentiation'], $fixers['no_spaces_inside_parenthesis']], // no priority issue; for speed only
            [$fixers['protected_to_private'], $fixers['ordered_class_elements']], // tested also in: protected_to_private,ordered_class_elements.test
            [$fixers['simplified_null_return'], $fixers['no_useless_return']], // tested also in: simplified_null_return,no_useless_return.test
            [$fixers['single_import_per_statement'], $fixers['no_leading_import_slash']], // tested also in: single_import_per_statement,no_leading_import_slash.test
            [$fixers['single_import_per_statement'], $fixers['no_multiline_whitespace_before_semicolons']], // single_import_per_statement,no_multiline_whitespace_before_semicolons.test
            [$fixers['single_import_per_statement'], $fixers['no_singleline_whitespace_before_semicolons']], // tested also in: single_import_per_statement,no_singleline_whitespace_before_semicolons.test
            [$fixers['single_import_per_statement'], $fixers['no_unused_imports']], // tested also in: single_import_per_statement,no_unused_imports.test
            [$fixers['single_import_per_statement'], $fixers['ordered_imports']], // tested also in: single_import_per_statement,ordered_imports.test
            [$fixers['single_import_per_statement'], $fixers['space_after_semicolon']], // tested also in: single_import_per_statement,space_after_semicolon.test
            [$fixers['standardize_not_equals'], $fixers['binary_operator_spaces']], // tested also in: standardize_not_equals,binary_operator_spaces.test
            [$fixers['strict_comparison'], $fixers['binary_operator_spaces']], // tested also in: strict_comparison,binary_operator_spaces.text
            [$fixers['unary_operator_spaces'], $fixers['not_operator_with_space']],
            [$fixers['unary_operator_spaces'], $fixers['not_operator_with_successor_space']],
            [$fixers['void_return'], $fixers['phpdoc_no_empty_return']], // tested also in: void_return,phpdoc_no_empty_return.test
            [$fixers['void_return'], $fixers['return_type_declaration']], // tested also in: void_return,return_type_declaration.test
            [$fixers['php_unit_test_annotation'], $fixers['no_empty_phpdoc']], // tested also in: php_unit_test_annotation,no_empty_phpdoc.test
            [$fixers['php_unit_test_annotation'], $fixers['phpdoc_trim']], // tested also in: php_unit_test_annotation,phpdoc_trim.test
        ];
=======
        return array(
            array($fixers['array_syntax'], $fixers['binary_operator_spaces']),
            array($fixers['array_syntax'], $fixers['ternary_operator_spaces']),
            array($fixers['blank_line_after_opening_tag'], $fixers['no_blank_lines_before_namespace']),
            array($fixers['class_keyword_remove'], $fixers['no_unused_imports']),
            array($fixers['combine_consecutive_unsets'], $fixers['no_extra_consecutive_blank_lines']),
            array($fixers['combine_consecutive_unsets'], $fixers['no_trailing_whitespace']),
            array($fixers['combine_consecutive_unsets'], $fixers['no_whitespace_in_blank_line']),
            array($fixers['combine_consecutive_unsets'], $fixers['space_after_semicolon']),
            array($fixers['declare_strict_types'], $fixers['blank_line_after_opening_tag']),
            array($fixers['declare_strict_types'], $fixers['declare_equal_normalize']),
            array($fixers['declare_strict_types'], $fixers['single_blank_line_before_namespace']),
            array($fixers['elseif'], $fixers['braces']),
            array($fixers['function_to_constant'], $fixers['native_function_casing']),
            array($fixers['function_to_constant'], $fixers['no_extra_consecutive_blank_lines']),
            array($fixers['function_to_constant'], $fixers['no_singleline_whitespace_before_semicolons']),
            array($fixers['function_to_constant'], $fixers['no_trailing_whitespace']),
            array($fixers['function_to_constant'], $fixers['no_whitespace_in_blank_line']),
            array($fixers['indentation_type'], $fixers['phpdoc_indent']),
            array($fixers['line_ending'], $fixers['single_blank_line_at_eof']),
            array($fixers['method_separation'], $fixers['braces']),
            array($fixers['method_separation'], $fixers['indentation_type']),
            array($fixers['no_alias_functions'], $fixers['php_unit_dedicate_assert']),
            array($fixers['no_blank_lines_after_phpdoc'], $fixers['single_blank_line_before_namespace']),
            array($fixers['no_empty_comment'], $fixers['no_extra_consecutive_blank_lines']),
            array($fixers['no_empty_comment'], $fixers['no_trailing_whitespace']),
            array($fixers['no_empty_comment'], $fixers['no_whitespace_in_blank_line']),
            array($fixers['no_empty_phpdoc'], $fixers['no_extra_consecutive_blank_lines']),
            array($fixers['no_empty_phpdoc'], $fixers['no_trailing_whitespace']),
            array($fixers['no_empty_phpdoc'], $fixers['no_whitespace_in_blank_line']),
            array($fixers['no_empty_statement'], $fixers['braces']),
            array($fixers['no_empty_statement'], $fixers['combine_consecutive_unsets']),
            array($fixers['no_empty_statement'], $fixers['no_extra_consecutive_blank_lines']),
            array($fixers['no_empty_statement'], $fixers['no_multiline_whitespace_before_semicolons']),
            array($fixers['no_empty_statement'], $fixers['no_singleline_whitespace_before_semicolons']),
            array($fixers['no_empty_statement'], $fixers['no_trailing_whitespace']),
            array($fixers['no_empty_statement'], $fixers['no_useless_else']),
            array($fixers['no_empty_statement'], $fixers['no_useless_return']),
            array($fixers['no_empty_statement'], $fixers['no_whitespace_in_blank_line']),
            array($fixers['no_empty_statement'], $fixers['space_after_semicolon']),
            array($fixers['no_empty_statement'], $fixers['switch_case_semicolon_to_colon']),
            array($fixers['no_leading_import_slash'], $fixers['ordered_imports']),
            array($fixers['no_multiline_whitespace_around_double_arrow'], $fixers['binary_operator_spaces']),
            array($fixers['no_multiline_whitespace_around_double_arrow'], $fixers['trailing_comma_in_multiline_array']),
            array($fixers['no_multiline_whitespace_before_semicolons'], $fixers['space_after_semicolon']),
            array($fixers['no_php4_constructor'], $fixers['ordered_class_elements']),
            array($fixers['no_short_bool_cast'], $fixers['cast_spaces']),
            array($fixers['no_short_echo_tag'], $fixers['no_mixed_echo_print']),
            array($fixers['no_spaces_after_function_name'], $fixers['function_to_constant']),
            array($fixers['no_spaces_inside_parenthesis'], $fixers['function_to_constant']),
            array($fixers['no_unneeded_control_parentheses'], $fixers['no_trailing_whitespace']),
            array($fixers['no_unused_imports'], $fixers['blank_line_after_namespace']),
            array($fixers['no_unused_imports'], $fixers['no_extra_consecutive_blank_lines']),
            array($fixers['no_unused_imports'], $fixers['no_leading_import_slash']),
            array($fixers['no_useless_else'], $fixers['braces']),
            array($fixers['no_useless_else'], $fixers['combine_consecutive_unsets']),
            array($fixers['no_useless_else'], $fixers['no_extra_consecutive_blank_lines']),
            array($fixers['no_useless_else'], $fixers['no_trailing_whitespace']),
            array($fixers['no_useless_else'], $fixers['no_useless_return']),
            array($fixers['no_useless_else'], $fixers['no_whitespace_in_blank_line']),
            array($fixers['no_useless_return'], $fixers['blank_line_before_return']),
            array($fixers['no_useless_return'], $fixers['no_extra_consecutive_blank_lines']),
            array($fixers['no_useless_return'], $fixers['no_whitespace_in_blank_line']),
            array($fixers['ordered_class_elements'], $fixers['method_separation']),
            array($fixers['ordered_class_elements'], $fixers['no_blank_lines_after_class_opening']),
            array($fixers['ordered_class_elements'], $fixers['space_after_semicolon']),
            array($fixers['php_unit_fqcn_annotation'], $fixers['no_unused_imports']),
            array($fixers['php_unit_strict'], $fixers['php_unit_construct']),
            array($fixers['phpdoc_add_missing_param_annotation'], $fixers['phpdoc_align']),
            array($fixers['phpdoc_add_missing_param_annotation'], $fixers['phpdoc_order']),
            array($fixers['phpdoc_no_access'], $fixers['no_empty_phpdoc']),
            array($fixers['phpdoc_no_access'], $fixers['phpdoc_order']),
            array($fixers['phpdoc_no_access'], $fixers['phpdoc_separation']),
            array($fixers['phpdoc_no_access'], $fixers['phpdoc_trim']),
            array($fixers['phpdoc_no_alias_tag'], $fixers['phpdoc_add_missing_param_annotation']),
            array($fixers['phpdoc_no_alias_tag'], $fixers['phpdoc_single_line_var_spacing']),
            array($fixers['phpdoc_no_empty_return'], $fixers['no_empty_phpdoc']),
            array($fixers['phpdoc_no_empty_return'], $fixers['phpdoc_order']),
            array($fixers['phpdoc_no_empty_return'], $fixers['phpdoc_separation']),
            array($fixers['phpdoc_no_empty_return'], $fixers['phpdoc_trim']),
            array($fixers['phpdoc_no_package'], $fixers['no_empty_phpdoc']),
            array($fixers['phpdoc_no_package'], $fixers['phpdoc_order']),
            array($fixers['phpdoc_no_package'], $fixers['phpdoc_separation']),
            array($fixers['phpdoc_no_package'], $fixers['phpdoc_trim']),
            array($fixers['phpdoc_no_useless_inheritdoc'], $fixers['no_empty_phpdoc']),
            array($fixers['phpdoc_no_useless_inheritdoc'], $fixers['no_trailing_whitespace_in_comment']),
            array($fixers['phpdoc_no_useless_inheritdoc'], $fixers['phpdoc_inline_tag']),
            array($fixers['phpdoc_order'], $fixers['phpdoc_separation']),
            array($fixers['phpdoc_order'], $fixers['phpdoc_trim']),
            array($fixers['phpdoc_separation'], $fixers['phpdoc_trim']),
            array($fixers['phpdoc_summary'], $fixers['phpdoc_trim']),
            array($fixers['phpdoc_to_comment'], $fixers['no_empty_comment']),
            array($fixers['phpdoc_to_comment'], $fixers['phpdoc_no_useless_inheritdoc']),
            array($fixers['phpdoc_var_without_name'], $fixers['phpdoc_trim']),
            array($fixers['pow_to_exponentiation'], $fixers['binary_operator_spaces']),
            array($fixers['pow_to_exponentiation'], $fixers['method_argument_space']),
            array($fixers['pow_to_exponentiation'], $fixers['native_function_casing']),
            array($fixers['pow_to_exponentiation'], $fixers['no_spaces_after_function_name']),
            array($fixers['pow_to_exponentiation'], $fixers['no_spaces_inside_parenthesis']),
            array($fixers['protected_to_private'], $fixers['ordered_class_elements']),
            array($fixers['simplified_null_return'], $fixers['no_useless_return']),
            array($fixers['single_import_per_statement'], $fixers['no_leading_import_slash']),
            array($fixers['single_import_per_statement'], $fixers['no_multiline_whitespace_before_semicolons']),
            array($fixers['single_import_per_statement'], $fixers['no_singleline_whitespace_before_semicolons']),
            array($fixers['single_import_per_statement'], $fixers['no_unused_imports']),
            array($fixers['single_import_per_statement'], $fixers['ordered_imports']),
            array($fixers['single_import_per_statement'], $fixers['space_after_semicolon']),
            array($fixers['unary_operator_spaces'], $fixers['not_operator_with_space']),
            array($fixers['unary_operator_spaces'], $fixers['not_operator_with_successor_space']),
        );
    }

    public function provideFixersPrioritySpecialPhpdocCases()
    {
        $factory = new FixerFactory();
        $factory->registerBuiltInFixers();

        $fixers = array();

        foreach ($factory->getFixers() as $fixer) {
            $fixers[$fixer->getName()] = $fixer;
        }

        $cases = array();
>>>>>>> 17509cdb

        // prepare bulk tests for phpdoc fixers to test that:
        // * `phpdoc_to_comment` is first
        // * `phpdoc_indent` is second
        // * `phpdoc_types` is third
        // * `phpdoc_scalar` is fourth
        // * `phpdoc_align` is last
        $cases[] = [$fixers['phpdoc_indent'], $fixers['phpdoc_types']];
        $cases[] = [$fixers['phpdoc_to_comment'], $fixers['phpdoc_indent']];
        $cases[] = [$fixers['phpdoc_types'], $fixers['phpdoc_scalar']];

        $docFixerNames = array_filter(
            array_keys($fixers),
            static function ($name) {
                return false !== strpos($name, 'phpdoc');
            }
        );

        foreach ($docFixerNames as $docFixerName) {
            if (!in_array($docFixerName, ['phpdoc_to_comment', 'phpdoc_indent', 'phpdoc_types', 'phpdoc_scalar'], true)) {
                $cases[] = [$fixers['phpdoc_indent'], $fixers[$docFixerName]];
                $cases[] = [$fixers['phpdoc_scalar'], $fixers[$docFixerName]];
                $cases[] = [$fixers['phpdoc_to_comment'], $fixers[$docFixerName]];
                $cases[] = [$fixers['phpdoc_types'], $fixers[$docFixerName]];
            }

            if ('phpdoc_align' !== $docFixerName) {
                $cases[] = [$fixers[$docFixerName], $fixers['phpdoc_align']];
            }
        }

        return $cases;
    }

    /**
     * @dataProvider provideFixersPriorityPairsHaveIntegrationTestCases
     *
     * @requires PHP 5.4
     */
    public function testFixersPriorityPairsHaveIntegrationTest(FixerInterface $first, FixerInterface $second)
    {
        // This structure contains older cases that are not yet covered by tests.
        // It may only shrink, never add anything to it.
        $casesWithoutTests = array(
            'elseif,braces.test',
            'indentation_type,phpdoc_indent.test',
            'line_ending,single_blank_line_at_eof.test',
            'method_separation,braces.test',
            'method_separation,indentation_type.test',
            'no_empty_statement,braces.test',
            'no_empty_statement,no_multiline_whitespace_before_semicolons.test',
            'no_empty_statement,no_singleline_whitespace_before_semicolons.test',
            'no_useless_else,braces.test',
            'php_unit_strict,php_unit_construct.test',
            'phpdoc_no_access,phpdoc_order.test',
            'phpdoc_no_access,phpdoc_separation.test',
            'phpdoc_no_access,phpdoc_trim.test',
            'phpdoc_no_empty_return,phpdoc_trim.test',
            'phpdoc_no_package,phpdoc_order.test',
            'phpdoc_no_package,phpdoc_trim.test',
            'phpdoc_order,phpdoc_separation.test',
            'phpdoc_order,phpdoc_trim.test',
            'phpdoc_separation,phpdoc_trim.test',
            'phpdoc_summary,phpdoc_trim.test',
            'phpdoc_var_without_name,phpdoc_trim.test',
            'unary_operator_spaces,not_operator_with_space.test',
            'unary_operator_spaces,not_operator_with_successor_space.test',
        );

        $integrationTestExists = $this->doesIntegrationTestExist($first, $second);

        if (in_array($this->generateIntegrationTestName($first, $second), $casesWithoutTests, true)) {
            $this->assertFalse($integrationTestExists, sprintf('Case "%s" already has an integration test, so it should be removed from "$casesWithoutTests".', $this->generateIntegrationTestName($first, $second)));
            $this->markTestIncomplete(sprintf('Case "%s" has no integration test yet, please help and add it.', $this->generateIntegrationTestName($first, $second)));
        }

        $this->assertTrue($integrationTestExists, sprintf('There shall be an integration test "%s". How do you know that priority set up is good, if there is no integration test to check it?', $this->generateIntegrationTestName($first, $second)));
    }

    public function provideFixersPriorityPairsHaveIntegrationTestCases()
    {
        $self = $this;

        return array_filter(
            $this->provideFixersPriorityCases(),
            // ignore speed-up only priorities set up
            function (array $case) use ($self) {
                return !in_array(
                    $self->generateIntegrationTestName($case[0], $case[1]),
                    array(
                        'function_to_constant,native_function_casing.test',
                        'no_unused_imports,no_leading_import_slash.test',
                        'pow_to_exponentiation,method_argument_space.test',
                        'pow_to_exponentiation,native_function_casing.test',
                        'pow_to_exponentiation,no_spaces_after_function_name.test',
                        'pow_to_exponentiation,no_spaces_inside_parenthesis.test',
                    ),
                    true
                );
            }
        );
    }

    /**
     * @private
     */
    public function generateIntegrationTestName(FixerInterface $first, FixerInterface $second)
    {
        return "{$first->getName()},{$second->getName()}.test";
    }

    private function doesIntegrationTestExist(FixerInterface $first, FixerInterface $second)
    {
        return is_file(__DIR__.'/../Fixtures/Integration/priority/'.$this->generateIntegrationTestName($first, $second)) || is_file(__DIR__.'/../Fixtures/Integration/priority/'.$this->generateIntegrationTestName($second, $first));
    }
}<|MERGE_RESOLUTION|>--- conflicted
+++ resolved
@@ -57,251 +57,139 @@
             $fixers[$fixer->getName()] = $fixer;
         }
 
-<<<<<<< HEAD
-        $cases = [
-            [$fixers['array_syntax'], $fixers['binary_operator_spaces']], // tested also in: array_syntax,binary_operator_spaces.test
-            [$fixers['array_syntax'], $fixers['ternary_operator_spaces']], // tested also in: array_syntax,ternary_operator_spaces.test
-            [$fixers['blank_line_after_opening_tag'], $fixers['no_blank_lines_before_namespace']], // tested also in: blank_line_after_opening_tag,no_blank_lines_before_namespace.test
+        return [
+            [$fixers['array_syntax'], $fixers['binary_operator_spaces']],
+            [$fixers['array_syntax'], $fixers['ternary_operator_spaces']],
+            [$fixers['blank_line_after_opening_tag'], $fixers['no_blank_lines_before_namespace']],
             [$fixers['class_attributes_separation'], $fixers['braces']],
             [$fixers['class_attributes_separation'], $fixers['indentation_type']],
-            [$fixers['class_keyword_remove'], $fixers['no_unused_imports']], // tested also in: class_keyword_remove,no_unused_imports.test
-            [$fixers['combine_consecutive_issets'], $fixers['no_multiline_whitespace_before_semicolons']], // tested also in: combine_consecutive_issets,no_multiline_whitespace_before_semicolons.test
-            [$fixers['combine_consecutive_issets'], $fixers['no_spaces_inside_parenthesis']], // tested also in: combine_consecutive_issets,no_spaces_inside_parenthesis.test
-            [$fixers['combine_consecutive_issets'], $fixers['no_trailing_whitespace']], // tested also in: combine_consecutive_issets,no_trailing_whitespace.test
-            [$fixers['combine_consecutive_issets'], $fixers['no_whitespace_in_blank_line']], // tested also in: combine_consecutive_issets,no_whitespace_in_blank_line.test
-            [$fixers['combine_consecutive_unsets'], $fixers['no_extra_consecutive_blank_lines']], // tested also in: combine_consecutive_unsets,no_extra_consecutive_blank_lines.test
-            [$fixers['combine_consecutive_unsets'], $fixers['no_trailing_whitespace']], // tested also in: combine_consecutive_unsets,no_trailing_whitespace.test
-            [$fixers['combine_consecutive_unsets'], $fixers['no_whitespace_in_blank_line']], // tested also in: combine_consecutive_unsets,no_whitespace_in_blank_line.test
-            [$fixers['combine_consecutive_unsets'], $fixers['space_after_semicolon']], // tested also in: combine_consecutive_unsets,space_after_semicolon.test
-            [$fixers['declare_strict_types'], $fixers['blank_line_after_opening_tag']], // tested also in: declare_strict_types,blank_line_after_opening_tag.test
-            [$fixers['declare_strict_types'], $fixers['declare_equal_normalize']], // tested also in: declare_strict_types,declare_equal_normalize.test
-            [$fixers['declare_strict_types'], $fixers['single_blank_line_before_namespace']], // tested also in: declare_strict_types,single_blank_line_before_namespace.test
+            [$fixers['class_keyword_remove'], $fixers['no_unused_imports']],
+            [$fixers['combine_consecutive_issets'], $fixers['no_multiline_whitespace_before_semicolons']],
+            [$fixers['combine_consecutive_issets'], $fixers['no_spaces_inside_parenthesis']],
+            [$fixers['combine_consecutive_issets'], $fixers['no_trailing_whitespace']],
+            [$fixers['combine_consecutive_issets'], $fixers['no_whitespace_in_blank_line']],
+            [$fixers['combine_consecutive_unsets'], $fixers['no_extra_consecutive_blank_lines']],
+            [$fixers['combine_consecutive_unsets'], $fixers['no_trailing_whitespace']],
+            [$fixers['combine_consecutive_unsets'], $fixers['no_whitespace_in_blank_line']],
+            [$fixers['combine_consecutive_unsets'], $fixers['space_after_semicolon']],
+            [$fixers['declare_strict_types'], $fixers['blank_line_after_opening_tag']],
+            [$fixers['declare_strict_types'], $fixers['declare_equal_normalize']],
+            [$fixers['declare_strict_types'], $fixers['single_blank_line_before_namespace']],
             [$fixers['elseif'], $fixers['braces']],
-            [$fixers['escape_implicit_backslashes'], $fixers['heredoc_to_nowdoc']], // tested also in: escape_implicit_backslashes,heredoc_to_nowdoc.test
-            [$fixers['escape_implicit_backslashes'], $fixers['single_quote']], // tested also in: escape_implicit_backslashes,single_quote.test
-            [$fixers['function_to_constant'], $fixers['native_function_casing']], // no priority issue; for speed only
-            [$fixers['function_to_constant'], $fixers['no_extra_consecutive_blank_lines']], // tested also in: function_to_constant,no_extra_consecutive_blank_lines.test
-            [$fixers['function_to_constant'], $fixers['no_singleline_whitespace_before_semicolons']], // tested also in: function_to_constant,no_singleline_whitespace_before_semicolons.test
-            [$fixers['function_to_constant'], $fixers['no_trailing_whitespace']], // tested also in: function_to_constant,no_trailing_whitespace.test
-            [$fixers['function_to_constant'], $fixers['no_whitespace_in_blank_line']], // tested also in: function_to_constant,no_whitespace_in_blank_line.test
+            [$fixers['escape_implicit_backslashes'], $fixers['heredoc_to_nowdoc']],
+            [$fixers['escape_implicit_backslashes'], $fixers['single_quote']],
+            [$fixers['function_to_constant'], $fixers['native_function_casing']],
+            [$fixers['function_to_constant'], $fixers['no_extra_consecutive_blank_lines']],
+            [$fixers['function_to_constant'], $fixers['no_singleline_whitespace_before_semicolons']],
+            [$fixers['function_to_constant'], $fixers['no_trailing_whitespace']],
+            [$fixers['function_to_constant'], $fixers['no_whitespace_in_blank_line']],
             [$fixers['indentation_type'], $fixers['phpdoc_indent']],
-            [$fixers['is_null'], $fixers['yoda_style']], // tested also in: is_null,yoda_style.test
+            [$fixers['is_null'], $fixers['yoda_style']],
             [$fixers['line_ending'], $fixers['single_blank_line_at_eof']],
-            [$fixers['list_syntax'], $fixers['binary_operator_spaces']], // tested also in: list_syntax,binary_operator_spaces.test
-            [$fixers['list_syntax'], $fixers['ternary_operator_spaces']], // tested also in: list_syntax,ternary_operator_spaces.test
+            [$fixers['list_syntax'], $fixers['binary_operator_spaces']],
+            [$fixers['list_syntax'], $fixers['ternary_operator_spaces']],
             [$fixers['method_separation'], $fixers['braces']],
             [$fixers['method_separation'], $fixers['indentation_type']],
-            [$fixers['no_alias_functions'], $fixers['php_unit_dedicate_assert']], // tested also in: no_alias_functions,php_unit_dedicate_assert.test
-            [$fixers['no_blank_lines_after_phpdoc'], $fixers['single_blank_line_before_namespace']], // tested also in: no_blank_lines_after_phpdoc,single_blank_line_before_namespace.test
-            [$fixers['no_empty_comment'], $fixers['no_extra_consecutive_blank_lines']], // tested also in: no_empty_comment,no_extra_consecutive_blank_lines.test
-            [$fixers['no_empty_comment'], $fixers['no_trailing_whitespace']], // tested also in: no_empty_comment,no_trailing_whitespace.test
-            [$fixers['no_empty_comment'], $fixers['no_whitespace_in_blank_line']], // tested also in: no_empty_comment,no_whitespace_in_blank_line.test
-            [$fixers['no_empty_phpdoc'], $fixers['no_extra_consecutive_blank_lines']], // tested also in: no_empty_phpdoc,no_extra_consecutive_blank_lines.test
-            [$fixers['no_empty_phpdoc'], $fixers['no_trailing_whitespace']], // tested also in: no_empty_phpdoc,no_trailing_whitespace.test
-            [$fixers['no_empty_phpdoc'], $fixers['no_whitespace_in_blank_line']], // tested also in: no_empty_phpdoc,no_whitespace_in_blank_line.test
+            [$fixers['no_alias_functions'], $fixers['php_unit_dedicate_assert']],
+            [$fixers['no_blank_lines_after_phpdoc'], $fixers['single_blank_line_before_namespace']],
+            [$fixers['no_empty_comment'], $fixers['no_extra_consecutive_blank_lines']],
+            [$fixers['no_empty_comment'], $fixers['no_trailing_whitespace']],
+            [$fixers['no_empty_comment'], $fixers['no_whitespace_in_blank_line']],
+            [$fixers['no_empty_phpdoc'], $fixers['no_extra_consecutive_blank_lines']],
+            [$fixers['no_empty_phpdoc'], $fixers['no_trailing_whitespace']],
+            [$fixers['no_empty_phpdoc'], $fixers['no_whitespace_in_blank_line']],
             [$fixers['no_empty_statement'], $fixers['braces']],
-            [$fixers['no_empty_statement'], $fixers['combine_consecutive_unsets']], // tested also in: no_empty_statement,combine_consecutive_unsets.test
-            [$fixers['no_empty_statement'], $fixers['no_extra_consecutive_blank_lines']], // tested also in: no_empty_statement,no_extra_consecutive_blank_lines.test
+            [$fixers['no_empty_statement'], $fixers['combine_consecutive_unsets']],
+            [$fixers['no_empty_statement'], $fixers['no_extra_consecutive_blank_lines']],
             [$fixers['no_empty_statement'], $fixers['no_multiline_whitespace_before_semicolons']],
             [$fixers['no_empty_statement'], $fixers['no_singleline_whitespace_before_semicolons']],
-            [$fixers['no_empty_statement'], $fixers['no_trailing_whitespace']], // tested also in: no_empty_statement,no_trailing_whitespace.test
-            [$fixers['no_empty_statement'], $fixers['no_useless_else']], // tested also in: no_empty_statement,no_useless_else.test
-            [$fixers['no_empty_statement'], $fixers['no_useless_return']], // tested also in: no_empty_statement,no_useless_return.test
-            [$fixers['no_empty_statement'], $fixers['no_whitespace_in_blank_line']], // tested also in: no_empty_statement,no_whitespace_in_blank_line.test
-            [$fixers['no_empty_statement'], $fixers['space_after_semicolon']], // tested also in: no_empty_statement,space_after_semicolon.test
-            [$fixers['no_empty_statement'], $fixers['switch_case_semicolon_to_colon']], // tested also in: no_empty_statement,switch_case_semicolon_to_colon.test
-            [$fixers['no_leading_import_slash'], $fixers['ordered_imports']], // tested also in: no_leading_import_slash,ordered_imports.test
-            [$fixers['no_multiline_whitespace_around_double_arrow'], $fixers['binary_operator_spaces']], // tested also in: no_multiline_whitespace_around_double_arrow,binary_operator_spaces.test
-            [$fixers['no_multiline_whitespace_around_double_arrow'], $fixers['trailing_comma_in_multiline_array']], // tested also in: no_multiline_whitespace_around_double_arrow,trailing_comma_in_multiline_array.test
-            [$fixers['no_multiline_whitespace_before_semicolons'], $fixers['space_after_semicolon']], // tested also in: tests/Fixtures/Integration/priority/no_multiline_whitespace_before_semicolons,space_after_semicolon.test
-            [$fixers['no_php4_constructor'], $fixers['ordered_class_elements']], // tested also in: no_php4_constructor,ordered_class_elements.test
-            [$fixers['no_short_bool_cast'], $fixers['cast_spaces']], // tested also in: no_short_bool_cast,cast_spaces.test
-            [$fixers['no_short_echo_tag'], $fixers['no_mixed_echo_print']], // tested also in: no_mixed_echo_print,no_short_echo_tag.test
-            [$fixers['no_spaces_after_function_name'], $fixers['function_to_constant']], // tested also in: no_spaces_after_function_name,function_to_constant.test
-            [$fixers['no_spaces_inside_parenthesis'], $fixers['function_to_constant']], // tested also in: no_spaces_inside_parenthesis,function_to_constant.test
-            [$fixers['no_unneeded_control_parentheses'], $fixers['no_trailing_whitespace']], // tested also in: no_trailing_whitespace,no_unneeded_control_parentheses.test
-            [$fixers['no_unneeded_curly_braces'], $fixers['no_useless_else']], // tested also in: no_unneeded_curly_braces,no_useless_else.test
-            [$fixers['no_unneeded_curly_braces'], $fixers['no_useless_return']], // tested also in: no_unneeded_curly_braces,no_useless_return.test
-            [$fixers['no_unused_imports'], $fixers['blank_line_after_namespace']], // tested also in: no_unused_imports,blank_line_after_namespace.test and no_unused_imports,blank_line_after_namespace_2.test
-            [$fixers['no_unused_imports'], $fixers['no_extra_consecutive_blank_lines']], // tested also in: no_unused_imports,no_extra_consecutive_blank_lines.test
-            [$fixers['no_unused_imports'], $fixers['no_leading_import_slash']], // no priority issue; for speed only
+            [$fixers['no_empty_statement'], $fixers['no_trailing_whitespace']],
+            [$fixers['no_empty_statement'], $fixers['no_useless_else']],
+            [$fixers['no_empty_statement'], $fixers['no_useless_return']],
+            [$fixers['no_empty_statement'], $fixers['no_whitespace_in_blank_line']],
+            [$fixers['no_empty_statement'], $fixers['space_after_semicolon']],
+            [$fixers['no_empty_statement'], $fixers['switch_case_semicolon_to_colon']],
+            [$fixers['no_leading_import_slash'], $fixers['ordered_imports']],
+            [$fixers['no_multiline_whitespace_around_double_arrow'], $fixers['binary_operator_spaces']],
+            [$fixers['no_multiline_whitespace_around_double_arrow'], $fixers['trailing_comma_in_multiline_array']],
+            [$fixers['no_multiline_whitespace_before_semicolons'], $fixers['space_after_semicolon']],
+            [$fixers['no_php4_constructor'], $fixers['ordered_class_elements']],
+            [$fixers['no_short_bool_cast'], $fixers['cast_spaces']],
+            [$fixers['no_short_echo_tag'], $fixers['no_mixed_echo_print']],
+            [$fixers['no_spaces_after_function_name'], $fixers['function_to_constant']],
+            [$fixers['no_spaces_inside_parenthesis'], $fixers['function_to_constant']],
+            [$fixers['no_unneeded_control_parentheses'], $fixers['no_trailing_whitespace']],
+            [$fixers['no_unneeded_curly_braces'], $fixers['no_useless_else']],
+            [$fixers['no_unneeded_curly_braces'], $fixers['no_useless_return']],
+            [$fixers['no_unused_imports'], $fixers['blank_line_after_namespace']],
+            [$fixers['no_unused_imports'], $fixers['no_extra_consecutive_blank_lines']],
+            [$fixers['no_unused_imports'], $fixers['no_leading_import_slash']],
             [$fixers['no_useless_else'], $fixers['braces']],
-            [$fixers['no_useless_else'], $fixers['combine_consecutive_unsets']], // tested also in: no_useless_else,combine_consecutive_unsets.test
-            [$fixers['no_useless_else'], $fixers['no_extra_consecutive_blank_lines']], // tested also in: no_useless_else,no_extra_consecutive_blank_lines.test
-            [$fixers['no_useless_else'], $fixers['no_trailing_whitespace']], // tested also in: no_useless_else,no_trailing_whitespace.test
-            [$fixers['no_useless_else'], $fixers['no_useless_return']], // tested also in: no_useless_else,no_useless_return.test
-            [$fixers['no_useless_else'], $fixers['no_whitespace_in_blank_line']], // tested also in: no_useless_else,no_whitespace_in_blank_line.test
-            [$fixers['no_useless_return'], $fixers['blank_line_before_return']], // tested also in: no_useless_return,blank_line_before_return.test
-            [$fixers['no_useless_return'], $fixers['blank_line_before_statement']], // tested also in: no_useless_return,blank_line_before_statement.test
-            [$fixers['no_useless_return'], $fixers['no_extra_consecutive_blank_lines']], // tested also in: no_useless_return,no_extra_consecutive_blank_lines.test
-            [$fixers['no_useless_return'], $fixers['no_whitespace_in_blank_line']], // tested also in: no_useless_return,no_whitespace_in_blank_line.test
-            [$fixers['ordered_class_elements'], $fixers['class_attributes_separation']], // tested also in: ordered_class_elements,class_attributes_separation.test
-            [$fixers['ordered_class_elements'], $fixers['method_separation']], // tested also in: ordered_class_elements,method_separation.test
-            [$fixers['ordered_class_elements'], $fixers['no_blank_lines_after_class_opening']], // tested also in: ordered_class_elements,no_blank_lines_after_class_opening.test
-            [$fixers['ordered_class_elements'], $fixers['space_after_semicolon']], // tested also in: ordered_class_elements,space_after_semicolon.test
-            [$fixers['php_unit_fqcn_annotation'], $fixers['no_unused_imports']], // tested also in: php_unit_fqcn_annotation,unused_use.test
-            [$fixers['php_unit_no_expectation_annotation'], $fixers['no_empty_phpdoc']], // tested also in: php_unit_no_expectation_annotation,no_empty_phpdoc.test
-            [$fixers['php_unit_no_expectation_annotation'], $fixers['php_unit_expectation']], // tested also in: php_unit_no_expectation_annotation,php_unit_expectation.test
+            [$fixers['no_useless_else'], $fixers['combine_consecutive_unsets']],
+            [$fixers['no_useless_else'], $fixers['no_extra_consecutive_blank_lines']],
+            [$fixers['no_useless_else'], $fixers['no_trailing_whitespace']],
+            [$fixers['no_useless_else'], $fixers['no_useless_return']],
+            [$fixers['no_useless_else'], $fixers['no_whitespace_in_blank_line']],
+            [$fixers['no_useless_return'], $fixers['blank_line_before_return']],
+            [$fixers['no_useless_return'], $fixers['blank_line_before_statement']],
+            [$fixers['no_useless_return'], $fixers['no_extra_consecutive_blank_lines']],
+            [$fixers['no_useless_return'], $fixers['no_whitespace_in_blank_line']],
+            [$fixers['ordered_class_elements'], $fixers['class_attributes_separation']],
+            [$fixers['ordered_class_elements'], $fixers['method_separation']],
+            [$fixers['ordered_class_elements'], $fixers['no_blank_lines_after_class_opening']],
+            [$fixers['ordered_class_elements'], $fixers['space_after_semicolon']],
+            [$fixers['php_unit_fqcn_annotation'], $fixers['no_unused_imports']],
+            [$fixers['php_unit_no_expectation_annotation'], $fixers['no_empty_phpdoc']],
+            [$fixers['php_unit_no_expectation_annotation'], $fixers['php_unit_expectation']],
             [$fixers['php_unit_strict'], $fixers['php_unit_construct']],
-            [$fixers['phpdoc_add_missing_param_annotation'], $fixers['phpdoc_align']], // tested also in: phpdoc_add_missing_param_annotation,phpdoc_align.test
-            [$fixers['phpdoc_add_missing_param_annotation'], $fixers['phpdoc_order']], // tested also in: phpdoc_add_missing_param_annotation,phpdoc_order.test
-            [$fixers['phpdoc_no_access'], $fixers['no_empty_phpdoc']], // tested also in: phpdoc_no_access,no_empty_phpdoc.test
+            [$fixers['phpdoc_add_missing_param_annotation'], $fixers['phpdoc_align']],
+            [$fixers['phpdoc_add_missing_param_annotation'], $fixers['phpdoc_order']],
+            [$fixers['phpdoc_no_access'], $fixers['no_empty_phpdoc']],
             [$fixers['phpdoc_no_access'], $fixers['phpdoc_order']],
             [$fixers['phpdoc_no_access'], $fixers['phpdoc_separation']],
             [$fixers['phpdoc_no_access'], $fixers['phpdoc_trim']],
-            [$fixers['phpdoc_no_alias_tag'], $fixers['phpdoc_add_missing_param_annotation']], // tested also in: phpdoc_no_alias_tag,phpdoc_add_missing_param_annotation.test
-            [$fixers['phpdoc_no_alias_tag'], $fixers['phpdoc_single_line_var_spacing']], // tested also in: phpdoc_no_alias_tag,phpdoc_single_line_var_spacing.test
-            [$fixers['phpdoc_no_empty_return'], $fixers['no_empty_phpdoc']], // tested also in: phpdoc_no_empty_return,no_empty_phpdoc.test
-            [$fixers['phpdoc_no_empty_return'], $fixers['phpdoc_order']], // tested also in: phpdoc_no_empty_return,phpdoc_separation.test
-            [$fixers['phpdoc_no_empty_return'], $fixers['phpdoc_separation']], // tested also in: phpdoc_no_empty_return,phpdoc_separation.test
+            [$fixers['phpdoc_no_alias_tag'], $fixers['phpdoc_add_missing_param_annotation']],
+            [$fixers['phpdoc_no_alias_tag'], $fixers['phpdoc_single_line_var_spacing']],
+            [$fixers['phpdoc_no_empty_return'], $fixers['no_empty_phpdoc']],
+            [$fixers['phpdoc_no_empty_return'], $fixers['phpdoc_order']],
+            [$fixers['phpdoc_no_empty_return'], $fixers['phpdoc_separation']],
             [$fixers['phpdoc_no_empty_return'], $fixers['phpdoc_trim']],
-            [$fixers['phpdoc_no_package'], $fixers['no_empty_phpdoc']], // tested also in: phpdoc_no_package,no_empty_phpdoc.test
+            [$fixers['phpdoc_no_package'], $fixers['no_empty_phpdoc']],
             [$fixers['phpdoc_no_package'], $fixers['phpdoc_order']],
-            [$fixers['phpdoc_no_package'], $fixers['phpdoc_separation']], // tested also in: phpdoc_no_package,phpdoc_separation.test
+            [$fixers['phpdoc_no_package'], $fixers['phpdoc_separation']],
             [$fixers['phpdoc_no_package'], $fixers['phpdoc_trim']],
-            [$fixers['phpdoc_no_useless_inheritdoc'], $fixers['no_empty_phpdoc']], // tested also in: phpdoc_no_useless_inheritdoc,no_empty_phpdoc.test
-            [$fixers['phpdoc_no_useless_inheritdoc'], $fixers['no_trailing_whitespace_in_comment']], // tested also in: phpdoc_no_useless_inheritdoc,no_trailing_whitespace_in_comment.test
-            [$fixers['phpdoc_no_useless_inheritdoc'], $fixers['phpdoc_inline_tag']], // tested also in: phpdoc_no_useless_inheritdoc,phpdoc_inline_tag.test
+            [$fixers['phpdoc_no_useless_inheritdoc'], $fixers['no_empty_phpdoc']],
+            [$fixers['phpdoc_no_useless_inheritdoc'], $fixers['no_trailing_whitespace_in_comment']],
+            [$fixers['phpdoc_no_useless_inheritdoc'], $fixers['phpdoc_inline_tag']],
             [$fixers['phpdoc_order'], $fixers['phpdoc_separation']],
             [$fixers['phpdoc_order'], $fixers['phpdoc_trim']],
             [$fixers['phpdoc_separation'], $fixers['phpdoc_trim']],
             [$fixers['phpdoc_summary'], $fixers['phpdoc_trim']],
-            [$fixers['phpdoc_to_comment'], $fixers['no_empty_comment']], // tested also in: phpdoc_to_comment,no_empty_comment.test
-            [$fixers['phpdoc_to_comment'], $fixers['phpdoc_no_useless_inheritdoc']], // tested also in: phpdoc_to_comment,phpdoc_no_useless_inheritdoc.test
+            [$fixers['phpdoc_to_comment'], $fixers['no_empty_comment']],
+            [$fixers['phpdoc_to_comment'], $fixers['phpdoc_no_useless_inheritdoc']],
             [$fixers['phpdoc_var_without_name'], $fixers['phpdoc_trim']],
-            [$fixers['pow_to_exponentiation'], $fixers['binary_operator_spaces']], // tested also in: pow_to_exponentiation,binary_operator_spaces.test
-            [$fixers['pow_to_exponentiation'], $fixers['method_argument_space']], // no priority issue; for speed only
-            [$fixers['pow_to_exponentiation'], $fixers['native_function_casing']], // no priority issue; for speed only
-            [$fixers['pow_to_exponentiation'], $fixers['no_spaces_after_function_name']], // no priority issue; for speed only
-            [$fixers['pow_to_exponentiation'], $fixers['no_spaces_inside_parenthesis']], // no priority issue; for speed only
-            [$fixers['protected_to_private'], $fixers['ordered_class_elements']], // tested also in: protected_to_private,ordered_class_elements.test
-            [$fixers['simplified_null_return'], $fixers['no_useless_return']], // tested also in: simplified_null_return,no_useless_return.test
-            [$fixers['single_import_per_statement'], $fixers['no_leading_import_slash']], // tested also in: single_import_per_statement,no_leading_import_slash.test
-            [$fixers['single_import_per_statement'], $fixers['no_multiline_whitespace_before_semicolons']], // single_import_per_statement,no_multiline_whitespace_before_semicolons.test
-            [$fixers['single_import_per_statement'], $fixers['no_singleline_whitespace_before_semicolons']], // tested also in: single_import_per_statement,no_singleline_whitespace_before_semicolons.test
-            [$fixers['single_import_per_statement'], $fixers['no_unused_imports']], // tested also in: single_import_per_statement,no_unused_imports.test
-            [$fixers['single_import_per_statement'], $fixers['ordered_imports']], // tested also in: single_import_per_statement,ordered_imports.test
-            [$fixers['single_import_per_statement'], $fixers['space_after_semicolon']], // tested also in: single_import_per_statement,space_after_semicolon.test
-            [$fixers['standardize_not_equals'], $fixers['binary_operator_spaces']], // tested also in: standardize_not_equals,binary_operator_spaces.test
-            [$fixers['strict_comparison'], $fixers['binary_operator_spaces']], // tested also in: strict_comparison,binary_operator_spaces.text
+            [$fixers['pow_to_exponentiation'], $fixers['binary_operator_spaces']],
+            [$fixers['pow_to_exponentiation'], $fixers['method_argument_space']],
+            [$fixers['pow_to_exponentiation'], $fixers['native_function_casing']],
+            [$fixers['pow_to_exponentiation'], $fixers['no_spaces_after_function_name']],
+            [$fixers['pow_to_exponentiation'], $fixers['no_spaces_inside_parenthesis']],
+            [$fixers['protected_to_private'], $fixers['ordered_class_elements']],
+            [$fixers['simplified_null_return'], $fixers['no_useless_return']],
+            [$fixers['single_import_per_statement'], $fixers['no_leading_import_slash']],
+            [$fixers['single_import_per_statement'], $fixers['no_multiline_whitespace_before_semicolons']],
+            [$fixers['single_import_per_statement'], $fixers['no_singleline_whitespace_before_semicolons']],
+            [$fixers['single_import_per_statement'], $fixers['no_unused_imports']],
+            [$fixers['single_import_per_statement'], $fixers['ordered_imports']],
+            [$fixers['single_import_per_statement'], $fixers['space_after_semicolon']],
+            [$fixers['standardize_not_equals'], $fixers['binary_operator_spaces']],
+            [$fixers['strict_comparison'], $fixers['binary_operator_spaces']],
             [$fixers['unary_operator_spaces'], $fixers['not_operator_with_space']],
             [$fixers['unary_operator_spaces'], $fixers['not_operator_with_successor_space']],
-            [$fixers['void_return'], $fixers['phpdoc_no_empty_return']], // tested also in: void_return,phpdoc_no_empty_return.test
-            [$fixers['void_return'], $fixers['return_type_declaration']], // tested also in: void_return,return_type_declaration.test
-            [$fixers['php_unit_test_annotation'], $fixers['no_empty_phpdoc']], // tested also in: php_unit_test_annotation,no_empty_phpdoc.test
-            [$fixers['php_unit_test_annotation'], $fixers['phpdoc_trim']], // tested also in: php_unit_test_annotation,phpdoc_trim.test
+            [$fixers['void_return'], $fixers['phpdoc_no_empty_return']],
+            [$fixers['void_return'], $fixers['return_type_declaration']],
+            [$fixers['php_unit_test_annotation'], $fixers['no_empty_phpdoc']],
+            [$fixers['php_unit_test_annotation'], $fixers['phpdoc_trim']],
         ];
-=======
-        return array(
-            array($fixers['array_syntax'], $fixers['binary_operator_spaces']),
-            array($fixers['array_syntax'], $fixers['ternary_operator_spaces']),
-            array($fixers['blank_line_after_opening_tag'], $fixers['no_blank_lines_before_namespace']),
-            array($fixers['class_keyword_remove'], $fixers['no_unused_imports']),
-            array($fixers['combine_consecutive_unsets'], $fixers['no_extra_consecutive_blank_lines']),
-            array($fixers['combine_consecutive_unsets'], $fixers['no_trailing_whitespace']),
-            array($fixers['combine_consecutive_unsets'], $fixers['no_whitespace_in_blank_line']),
-            array($fixers['combine_consecutive_unsets'], $fixers['space_after_semicolon']),
-            array($fixers['declare_strict_types'], $fixers['blank_line_after_opening_tag']),
-            array($fixers['declare_strict_types'], $fixers['declare_equal_normalize']),
-            array($fixers['declare_strict_types'], $fixers['single_blank_line_before_namespace']),
-            array($fixers['elseif'], $fixers['braces']),
-            array($fixers['function_to_constant'], $fixers['native_function_casing']),
-            array($fixers['function_to_constant'], $fixers['no_extra_consecutive_blank_lines']),
-            array($fixers['function_to_constant'], $fixers['no_singleline_whitespace_before_semicolons']),
-            array($fixers['function_to_constant'], $fixers['no_trailing_whitespace']),
-            array($fixers['function_to_constant'], $fixers['no_whitespace_in_blank_line']),
-            array($fixers['indentation_type'], $fixers['phpdoc_indent']),
-            array($fixers['line_ending'], $fixers['single_blank_line_at_eof']),
-            array($fixers['method_separation'], $fixers['braces']),
-            array($fixers['method_separation'], $fixers['indentation_type']),
-            array($fixers['no_alias_functions'], $fixers['php_unit_dedicate_assert']),
-            array($fixers['no_blank_lines_after_phpdoc'], $fixers['single_blank_line_before_namespace']),
-            array($fixers['no_empty_comment'], $fixers['no_extra_consecutive_blank_lines']),
-            array($fixers['no_empty_comment'], $fixers['no_trailing_whitespace']),
-            array($fixers['no_empty_comment'], $fixers['no_whitespace_in_blank_line']),
-            array($fixers['no_empty_phpdoc'], $fixers['no_extra_consecutive_blank_lines']),
-            array($fixers['no_empty_phpdoc'], $fixers['no_trailing_whitespace']),
-            array($fixers['no_empty_phpdoc'], $fixers['no_whitespace_in_blank_line']),
-            array($fixers['no_empty_statement'], $fixers['braces']),
-            array($fixers['no_empty_statement'], $fixers['combine_consecutive_unsets']),
-            array($fixers['no_empty_statement'], $fixers['no_extra_consecutive_blank_lines']),
-            array($fixers['no_empty_statement'], $fixers['no_multiline_whitespace_before_semicolons']),
-            array($fixers['no_empty_statement'], $fixers['no_singleline_whitespace_before_semicolons']),
-            array($fixers['no_empty_statement'], $fixers['no_trailing_whitespace']),
-            array($fixers['no_empty_statement'], $fixers['no_useless_else']),
-            array($fixers['no_empty_statement'], $fixers['no_useless_return']),
-            array($fixers['no_empty_statement'], $fixers['no_whitespace_in_blank_line']),
-            array($fixers['no_empty_statement'], $fixers['space_after_semicolon']),
-            array($fixers['no_empty_statement'], $fixers['switch_case_semicolon_to_colon']),
-            array($fixers['no_leading_import_slash'], $fixers['ordered_imports']),
-            array($fixers['no_multiline_whitespace_around_double_arrow'], $fixers['binary_operator_spaces']),
-            array($fixers['no_multiline_whitespace_around_double_arrow'], $fixers['trailing_comma_in_multiline_array']),
-            array($fixers['no_multiline_whitespace_before_semicolons'], $fixers['space_after_semicolon']),
-            array($fixers['no_php4_constructor'], $fixers['ordered_class_elements']),
-            array($fixers['no_short_bool_cast'], $fixers['cast_spaces']),
-            array($fixers['no_short_echo_tag'], $fixers['no_mixed_echo_print']),
-            array($fixers['no_spaces_after_function_name'], $fixers['function_to_constant']),
-            array($fixers['no_spaces_inside_parenthesis'], $fixers['function_to_constant']),
-            array($fixers['no_unneeded_control_parentheses'], $fixers['no_trailing_whitespace']),
-            array($fixers['no_unused_imports'], $fixers['blank_line_after_namespace']),
-            array($fixers['no_unused_imports'], $fixers['no_extra_consecutive_blank_lines']),
-            array($fixers['no_unused_imports'], $fixers['no_leading_import_slash']),
-            array($fixers['no_useless_else'], $fixers['braces']),
-            array($fixers['no_useless_else'], $fixers['combine_consecutive_unsets']),
-            array($fixers['no_useless_else'], $fixers['no_extra_consecutive_blank_lines']),
-            array($fixers['no_useless_else'], $fixers['no_trailing_whitespace']),
-            array($fixers['no_useless_else'], $fixers['no_useless_return']),
-            array($fixers['no_useless_else'], $fixers['no_whitespace_in_blank_line']),
-            array($fixers['no_useless_return'], $fixers['blank_line_before_return']),
-            array($fixers['no_useless_return'], $fixers['no_extra_consecutive_blank_lines']),
-            array($fixers['no_useless_return'], $fixers['no_whitespace_in_blank_line']),
-            array($fixers['ordered_class_elements'], $fixers['method_separation']),
-            array($fixers['ordered_class_elements'], $fixers['no_blank_lines_after_class_opening']),
-            array($fixers['ordered_class_elements'], $fixers['space_after_semicolon']),
-            array($fixers['php_unit_fqcn_annotation'], $fixers['no_unused_imports']),
-            array($fixers['php_unit_strict'], $fixers['php_unit_construct']),
-            array($fixers['phpdoc_add_missing_param_annotation'], $fixers['phpdoc_align']),
-            array($fixers['phpdoc_add_missing_param_annotation'], $fixers['phpdoc_order']),
-            array($fixers['phpdoc_no_access'], $fixers['no_empty_phpdoc']),
-            array($fixers['phpdoc_no_access'], $fixers['phpdoc_order']),
-            array($fixers['phpdoc_no_access'], $fixers['phpdoc_separation']),
-            array($fixers['phpdoc_no_access'], $fixers['phpdoc_trim']),
-            array($fixers['phpdoc_no_alias_tag'], $fixers['phpdoc_add_missing_param_annotation']),
-            array($fixers['phpdoc_no_alias_tag'], $fixers['phpdoc_single_line_var_spacing']),
-            array($fixers['phpdoc_no_empty_return'], $fixers['no_empty_phpdoc']),
-            array($fixers['phpdoc_no_empty_return'], $fixers['phpdoc_order']),
-            array($fixers['phpdoc_no_empty_return'], $fixers['phpdoc_separation']),
-            array($fixers['phpdoc_no_empty_return'], $fixers['phpdoc_trim']),
-            array($fixers['phpdoc_no_package'], $fixers['no_empty_phpdoc']),
-            array($fixers['phpdoc_no_package'], $fixers['phpdoc_order']),
-            array($fixers['phpdoc_no_package'], $fixers['phpdoc_separation']),
-            array($fixers['phpdoc_no_package'], $fixers['phpdoc_trim']),
-            array($fixers['phpdoc_no_useless_inheritdoc'], $fixers['no_empty_phpdoc']),
-            array($fixers['phpdoc_no_useless_inheritdoc'], $fixers['no_trailing_whitespace_in_comment']),
-            array($fixers['phpdoc_no_useless_inheritdoc'], $fixers['phpdoc_inline_tag']),
-            array($fixers['phpdoc_order'], $fixers['phpdoc_separation']),
-            array($fixers['phpdoc_order'], $fixers['phpdoc_trim']),
-            array($fixers['phpdoc_separation'], $fixers['phpdoc_trim']),
-            array($fixers['phpdoc_summary'], $fixers['phpdoc_trim']),
-            array($fixers['phpdoc_to_comment'], $fixers['no_empty_comment']),
-            array($fixers['phpdoc_to_comment'], $fixers['phpdoc_no_useless_inheritdoc']),
-            array($fixers['phpdoc_var_without_name'], $fixers['phpdoc_trim']),
-            array($fixers['pow_to_exponentiation'], $fixers['binary_operator_spaces']),
-            array($fixers['pow_to_exponentiation'], $fixers['method_argument_space']),
-            array($fixers['pow_to_exponentiation'], $fixers['native_function_casing']),
-            array($fixers['pow_to_exponentiation'], $fixers['no_spaces_after_function_name']),
-            array($fixers['pow_to_exponentiation'], $fixers['no_spaces_inside_parenthesis']),
-            array($fixers['protected_to_private'], $fixers['ordered_class_elements']),
-            array($fixers['simplified_null_return'], $fixers['no_useless_return']),
-            array($fixers['single_import_per_statement'], $fixers['no_leading_import_slash']),
-            array($fixers['single_import_per_statement'], $fixers['no_multiline_whitespace_before_semicolons']),
-            array($fixers['single_import_per_statement'], $fixers['no_singleline_whitespace_before_semicolons']),
-            array($fixers['single_import_per_statement'], $fixers['no_unused_imports']),
-            array($fixers['single_import_per_statement'], $fixers['ordered_imports']),
-            array($fixers['single_import_per_statement'], $fixers['space_after_semicolon']),
-            array($fixers['unary_operator_spaces'], $fixers['not_operator_with_space']),
-            array($fixers['unary_operator_spaces'], $fixers['not_operator_with_successor_space']),
-        );
     }
 
     public function provideFixersPrioritySpecialPhpdocCases()
@@ -309,14 +197,13 @@
         $factory = new FixerFactory();
         $factory->registerBuiltInFixers();
 
-        $fixers = array();
+        $fixers = [];
 
         foreach ($factory->getFixers() as $fixer) {
             $fixers[$fixer->getName()] = $fixer;
         }
 
-        $cases = array();
->>>>>>> 17509cdb
+        $cases = [];
 
         // prepare bulk tests for phpdoc fixers to test that:
         // * `phpdoc_to_comment` is first
@@ -353,14 +240,14 @@
 
     /**
      * @dataProvider provideFixersPriorityPairsHaveIntegrationTestCases
-     *
-     * @requires PHP 5.4
      */
     public function testFixersPriorityPairsHaveIntegrationTest(FixerInterface $first, FixerInterface $second)
     {
         // This structure contains older cases that are not yet covered by tests.
         // It may only shrink, never add anything to it.
-        $casesWithoutTests = array(
+        $casesWithoutTests = [
+            'class_attributes_separation,braces.test',
+            'class_attributes_separation,indentation_type.test',
             'elseif,braces.test',
             'indentation_type,phpdoc_indent.test',
             'line_ending,single_blank_line_at_eof.test',
@@ -382,9 +269,10 @@
             'phpdoc_separation,phpdoc_trim.test',
             'phpdoc_summary,phpdoc_trim.test',
             'phpdoc_var_without_name,phpdoc_trim.test',
+            'strict_comparison,binary_operator_spaces.test',
             'unary_operator_spaces,not_operator_with_space.test',
             'unary_operator_spaces,not_operator_with_successor_space.test',
-        );
+        ];
 
         $integrationTestExists = $this->doesIntegrationTestExist($first, $second);
 
@@ -398,32 +286,27 @@
 
     public function provideFixersPriorityPairsHaveIntegrationTestCases()
     {
-        $self = $this;
-
         return array_filter(
             $this->provideFixersPriorityCases(),
             // ignore speed-up only priorities set up
-            function (array $case) use ($self) {
+            function (array $case) {
                 return !in_array(
-                    $self->generateIntegrationTestName($case[0], $case[1]),
-                    array(
+                    $this->generateIntegrationTestName($case[0], $case[1]),
+                    [
                         'function_to_constant,native_function_casing.test',
                         'no_unused_imports,no_leading_import_slash.test',
                         'pow_to_exponentiation,method_argument_space.test',
                         'pow_to_exponentiation,native_function_casing.test',
                         'pow_to_exponentiation,no_spaces_after_function_name.test',
                         'pow_to_exponentiation,no_spaces_inside_parenthesis.test',
-                    ),
+                    ],
                     true
                 );
             }
         );
     }
 
-    /**
-     * @private
-     */
-    public function generateIntegrationTestName(FixerInterface $first, FixerInterface $second)
+    private function generateIntegrationTestName(FixerInterface $first, FixerInterface $second)
     {
         return "{$first->getName()},{$second->getName()}.test";
     }
