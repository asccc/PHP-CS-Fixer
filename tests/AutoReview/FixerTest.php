<?php

/*
 * This file is part of PHP CS Fixer.
 *
 * (c) Fabien Potencier <fabien@symfony.com>
 *     Dariusz Rumiński <dariusz.ruminski@gmail.com>
 *
 * This source file is subject to the MIT license that is bundled
 * with this source code in the file LICENSE.
 */

namespace PhpCsFixer\Tests\AutoReview;

use PhpCsFixer\Fixer\ConfigurationDefinitionFixerInterface;
use PhpCsFixer\Fixer\DefinedFixerInterface;
use PhpCsFixer\Fixer\FixerInterface;
use PhpCsFixer\FixerDefinition\CodeSampleInterface;
use PhpCsFixer\FixerDefinition\FileSpecificCodeSampleInterface;
use PhpCsFixer\FixerDefinition\VersionSpecificCodeSampleInterface;
use PhpCsFixer\FixerFactory;
use PhpCsFixer\StdinFileInfo;
use PhpCsFixer\Tokenizer\Tokens;
use PHPUnit\Framework\TestCase;

/**
 * @author Dariusz Rumiński <dariusz.ruminski@gmail.com>
 *
 * @internal
 *
 * @coversNothing
 * @group auto-review
 */
final class FixerTest extends TestCase
{
    // do not modify this structure without prior discussion
    private $allowedRequiredOptions = array(
        'header_comment' => array('header' => true),
    );

    // do not modify this structure without prior discussion
    private $allowedFixersWithoutDefaultCodeSample = array(
        'general_phpdoc_annotation_remove' => true,
    );

    /**
     * @param FixerInterface $fixer
     *
     * @dataProvider provideFixerDefinitionsCases
     */
    public function testFixerDefinitions(FixerInterface $fixer)
    {
        $this->assertInstanceOf(\PhpCsFixer\Fixer\DefinedFixerInterface::class, $fixer);

        /** @var DefinedFixerInterface $fixer */
        $fixerName = $fixer->getName();
        $definition = $fixer->getDefinition();
        $fixerIsConfigurable = $fixer instanceof ConfigurationDefinitionFixerInterface;

        $this->assertRegExp('/^[A-Z@].*\.$/', $definition->getSummary(), sprintf('[%s] Description must start with capital letter or an @ and end with dot.', $fixerName));

        $samples = $definition->getCodeSamples();
        $this->assertNotEmpty($samples, sprintf('[%s] Code samples are required.', $fixerName));

        $configSamplesProvided = array();
        $dummyFileInfo = new StdinFileInfo();
        foreach ($samples as $sampleCounter => $sample) {
<<<<<<< HEAD
            $this->assertInstanceOf(CodeSampleInterface::class, $sample, sprintf('[%s] Sample #%d', $fixer->getName(), $sampleCounter));
=======
            $this->assertInstanceOf('PhpCsFixer\FixerDefinition\CodeSampleInterface', $sample, sprintf('[%s] Sample #%d', $fixerName, $sampleCounter));
            $this->assertInternalType('int', $sampleCounter);

>>>>>>> 3455f2ff
            $code = $sample->getCode();
            $this->assertStringIsNotEmpty($code, sprintf('[%s] Sample #%d', $fixerName, $sampleCounter));

            $config = $sample->getConfiguration();
            if (null !== $config) {
                $this->assertTrue($fixerIsConfigurable, sprintf('[%s] Sample #%d has configuration, but the fixer is not configurable.', $fixerName, $sampleCounter));
                $this->assertInternalType('array', $config, sprintf('[%s] Sample #%d configuration must be an array or null.', $fixerName, $sampleCounter));

                $configSamplesProvided[$sampleCounter] = $config;
            } elseif ($fixerIsConfigurable) {
                if (!$sample instanceof VersionSpecificCodeSampleInterface) {
                    $this->assertArrayNotHasKey('default', $configSamplesProvided, sprintf('[%s] Multiple non-versioned samples with default configuration.', $fixerName));
                }

                $configSamplesProvided['default'] = true;
            }

            if ($sample instanceof VersionSpecificCodeSampleInterface && !$sample->isSuitableFor(PHP_VERSION_ID)) {
                continue;
            }

            if ($fixerIsConfigurable) {
                // always re-configure as the fixer might have been configured with diff. configuration form previous sample
                $fixer->configure(null === $config ? array() : $config);
            }

            Tokens::clearCache();
            $tokens = Tokens::fromCode($code);
            $fixer->fix(
                $sample instanceof FileSpecificCodeSampleInterface ? $sample->getSplFileInfo() : $dummyFileInfo,
                $tokens
            );

            $this->assertTrue($tokens->isChanged(), sprintf('[%s] Sample #%d is not changed during fixing.', $fixerName, $sampleCounter));

            $duplicatedCodeSample = array_search(
                $sample,
                array_slice($samples, 0, $sampleCounter),
                false
            );

            $this->assertFalse(
                $duplicatedCodeSample,
                sprintf('[%s] Sample #%d duplicates #%d.', $fixerName, $sampleCounter, $duplicatedCodeSample)
            );
        }

        if ($fixerIsConfigurable) {
            if (isset($configSamplesProvided['default'])) {
                reset($configSamplesProvided);
                $this->assertSame('default', key($configSamplesProvided), sprintf('[%s] First sample must be for the default configuration.', $fixerName));
            } elseif (!isset($this->allowedFixersWithoutDefaultCodeSample[$fixerName])) {
                $this->assertArrayHasKey($fixerName, $this->allowedRequiredOptions, sprintf('[%s] Has no sample for default configuration.', $fixerName));
            }
        }

        if ($fixer->isRisky()) {
            $this->assertStringIsNotEmpty($definition->getRiskyDescription(), sprintf('[%s] Risky reasoning is required.', $fixerName));
        } else {
            $this->assertNull($definition->getRiskyDescription(), sprintf('[%s] Fixer is not risky so no description of it expected.', $fixerName));
        }
    }

    /**
     * @param FixerInterface $fixer
     *
     * @group legacy
     * @dataProvider provideFixerDefinitionsCases
     * @expectedDeprecation PhpCsFixer\FixerDefinition\FixerDefinition::getConfigurationDescription is deprecated and will be removed in 3.0.
     * @expectedDeprecation PhpCsFixer\FixerDefinition\FixerDefinition::getDefaultConfiguration is deprecated and will be removed in 3.0.
     */
    public function testLegacyFixerDefinitions(FixerInterface $fixer)
    {
        $definition = $fixer->getDefinition();

        $this->assertNull($definition->getConfigurationDescription(), sprintf('[%s] No configuration description expected.', $fixer->getName()));
        $this->assertNull($definition->getDefaultConfiguration(), sprintf('[%s] No default configuration expected.', $fixer->getName()));
    }

    /**
     * @dataProvider provideFixerDefinitionsCases
     */
    public function testFixersAreFinal(FixerInterface $fixer)
    {
        $reflection = new \ReflectionClass($fixer);

        $this->assertTrue(
            $reflection->isFinal(),
            sprintf('Fixer "%s" must be declared "final".', $fixer->getName())
        );
    }

    /**
     * @dataProvider provideFixerDefinitionsCases
     */
    public function testFixersAreDefined(FixerInterface $fixer)
    {
        $this->assertInstanceOf(\PhpCsFixer\Fixer\DefinedFixerInterface::class, $fixer);
    }

    public function provideFixerDefinitionsCases()
    {
        return array_map(function (FixerInterface $fixer) {
            return [$fixer];
        }, $this->getAllFixers());
    }

    /**
     * @param ConfigurationDefinitionFixerInterface $fixer
     *
     * @dataProvider provideFixerConfigurationDefinitionsCases
     */
    public function testFixerConfigurationDefinitions(ConfigurationDefinitionFixerInterface $fixer)
    {
<<<<<<< HEAD
        // do not modify this structure without prior discussion
        static $allowedRequiredOptions = [
            'header_comment' => ['header' => true],
        ];

=======
>>>>>>> 3455f2ff
        $configurationDefinition = $fixer->getConfigurationDefinition();

        $this->assertInstanceOf(\PhpCsFixer\FixerConfiguration\FixerConfigurationResolverInterface::class, $configurationDefinition);

        foreach ($configurationDefinition->getOptions() as $option) {
            $this->assertInstanceOf('PhpCsFixer\FixerConfiguration\FixerOption', $option);
            $this->assertNotEmpty($option->getDescription());

            $this->assertSame(
                !isset($this->allowedRequiredOptions[$fixer->getName()][$option->getName()]),
                $option->hasDefault(),
                sprintf(
                    $option->hasDefault()
                        ? 'Option `%s` of fixer `%s` is wrongly listed in `$allowedRequiredOptions` structure, as it is not required. If you just changed that option to not be required anymore, please adjust mentioned structure.'
                        : 'Option `%s` of fixer `%s` shall not be required. If you want to introduce new required option please adjust `$allowedRequiredOptions` structure.',
                    $option->getName(),
                    $fixer->getName()
                )
            );
        }
    }

    public function provideFixerConfigurationDefinitionsCases()
    {
        $fixers = array_filter($this->getAllFixers(), function (FixerInterface $fixer) {
            return $fixer instanceof ConfigurationDefinitionFixerInterface;
        });

        return array_map(function (FixerInterface $fixer) {
            return [$fixer];
        }, $fixers);
    }

    private function getAllFixers()
    {
        $factory = new FixerFactory();

        return $factory->registerBuiltInFixers()->getFixers();
    }

    /**
     * copy paste from GeckoPackages/GeckoPHPUnit StringsAssertTrait, to replace with Trait when possible.
     *
     * @param mixed  $actual
     * @param string $message
     */
    private static function assertStringIsNotEmpty($actual, $message = '')
    {
        self::assertInternalType('string', $actual, $message);
        self::assertNotEmpty($actual, $message);
    }
}<|MERGE_RESOLUTION|>--- conflicted
+++ resolved
@@ -34,14 +34,14 @@
 final class FixerTest extends TestCase
 {
     // do not modify this structure without prior discussion
-    private $allowedRequiredOptions = array(
-        'header_comment' => array('header' => true),
-    );
+    private $allowedRequiredOptions = [
+        'header_comment' => ['header' => true],
+    ];
 
     // do not modify this structure without prior discussion
-    private $allowedFixersWithoutDefaultCodeSample = array(
+    private $allowedFixersWithoutDefaultCodeSample = [
         'general_phpdoc_annotation_remove' => true,
-    );
+    ];
 
     /**
      * @param FixerInterface $fixer
@@ -62,16 +62,12 @@
         $samples = $definition->getCodeSamples();
         $this->assertNotEmpty($samples, sprintf('[%s] Code samples are required.', $fixerName));
 
-        $configSamplesProvided = array();
+        $configSamplesProvided = [];
         $dummyFileInfo = new StdinFileInfo();
         foreach ($samples as $sampleCounter => $sample) {
-<<<<<<< HEAD
-            $this->assertInstanceOf(CodeSampleInterface::class, $sample, sprintf('[%s] Sample #%d', $fixer->getName(), $sampleCounter));
-=======
-            $this->assertInstanceOf('PhpCsFixer\FixerDefinition\CodeSampleInterface', $sample, sprintf('[%s] Sample #%d', $fixerName, $sampleCounter));
+            $this->assertInstanceOf(CodeSampleInterface::class, $sample, sprintf('[%s] Sample #%d', $fixerName, $sampleCounter));
             $this->assertInternalType('int', $sampleCounter);
 
->>>>>>> 3455f2ff
             $code = $sample->getCode();
             $this->assertStringIsNotEmpty($code, sprintf('[%s] Sample #%d', $fixerName, $sampleCounter));
 
@@ -95,7 +91,7 @@
 
             if ($fixerIsConfigurable) {
                 // always re-configure as the fixer might have been configured with diff. configuration form previous sample
-                $fixer->configure(null === $config ? array() : $config);
+                $fixer->configure(null === $config ? [] : $config);
             }
 
             Tokens::clearCache();
@@ -186,14 +182,6 @@
      */
     public function testFixerConfigurationDefinitions(ConfigurationDefinitionFixerInterface $fixer)
     {
-<<<<<<< HEAD
-        // do not modify this structure without prior discussion
-        static $allowedRequiredOptions = [
-            'header_comment' => ['header' => true],
-        ];
-
-=======
->>>>>>> 3455f2ff
         $configurationDefinition = $fixer->getConfigurationDefinition();
 
         $this->assertInstanceOf(\PhpCsFixer\FixerConfiguration\FixerConfigurationResolverInterface::class, $configurationDefinition);
