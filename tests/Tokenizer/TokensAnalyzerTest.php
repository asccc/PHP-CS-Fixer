<?php

/*
 * This file is part of PHP CS Fixer.
 *
 * (c) Fabien Potencier <fabien@symfony.com>
 *     Dariusz Rumiński <dariusz.ruminski@gmail.com>
 *
 * This source file is subject to the MIT license that is bundled
 * with this source code in the file LICENSE.
 */

namespace PhpCsFixer\Tests\Tokenizer;

use PhpCsFixer\Tokenizer\Tokens;
use PhpCsFixer\Tokenizer\TokensAnalyzer;
use PHPUnit\Framework\TestCase;

/**
 * @author Dariusz Rumiński <dariusz.ruminski@gmail.com>
 * @author Max Voloshin <voloshin.dp@gmail.com>
 * @author Gregor Harlan <gharlan@web.de>
 * @author SpacePossum
 *
 * @internal
 *
 * @covers \PhpCsFixer\Tokenizer\TokensAnalyzer
 */
final class TokensAnalyzerTest extends TestCase
{
    public function testGetClassyElements()
    {
        $source = <<<'PHP'
<?php
class Foo
{
    public $prop0;
    protected $prop1;
    private $prop2 = 1;
    var $prop3 = array(1,2,3);
    const CONSTANT = 'constant value';

    public function bar4()
    {
        $a = 5;

        return " ({$a})";
    }
    public function bar5($data)
    {
        $message = $data;
        $example = function ($arg) use ($message) {
            echo $arg . ' ' . $message;
        };
        $example('hello');
    }function A(){}
}

function test(){}

class Foo2
{
    const CONSTANT = 'constant value';
}

PHP;

        $tokens = Tokens::fromCode($source);
        $tokensAnalyzer = new TokensAnalyzer($tokens);
        $elements = $tokensAnalyzer->getClassyElements();

        $this->assertSame(
            [
                9 => [
                    'token' => $tokens[9],
                    'type' => 'property',
                ],
                14 => [
                    'token' => $tokens[14],
                    'type' => 'property',
                ],
                19 => [
                    'token' => $tokens[19],
                    'type' => 'property',
                ],
                28 => [
                    'token' => $tokens[28],
                    'type' => 'property',
                ],
                42 => [
                    'token' => $tokens[42],
                    'type' => 'const',
                ],
                53 => [
                    'token' => $tokens[53],
                    'type' => 'method',
                ],
                83 => [
                    'token' => $tokens[83],
                    'type' => 'method',
                ],
                140 => [
                    'token' => $tokens[140],
                    'type' => 'method',
                ],
                164 => [
                    'token' => $tokens[164],
                    'type' => 'const',
                ],
            ],
            $elements
        );
    }

    public function testGetClassyElementsWithAnonymousClass()
    {
        $source = <<<'PHP'
<?php
class A {
    public $A;

    private function B()
    {
        return new class(){
            protected $level1;
            private function A() {
                return new class(){private $level2 = 1;};
            }
        };
    }

    private function C() {
    }
}

function B() {} // do not count this
PHP;
        $tokens = Tokens::fromCode($source);
        $tokensAnalyzer = new TokensAnalyzer($tokens);
        $elements = $tokensAnalyzer->getClassyElements();

        $this->assertSame(
            [
                9 => [
                    'token' => $tokens[9],
                    'type' => 'property',
                ],
                14 => [
                    'token' => $tokens[14],
                    'type' => 'method',
                ],
                33 => [
                    'token' => $tokens[33],
                    'type' => 'property',
                ],
                38 => [
                    'token' => $tokens[38],
                    'type' => 'method',
                ],
                56 => [
                    'token' => $tokens[56],
                    'type' => 'property',
                ],
                74 => [
                    'token' => $tokens[74],
                    'type' => 'method',
                ],
            ],
            $elements
        );
    }

    public function testGetClassyElementsWithMultipleAnonymousClass()
    {
        $source = <<<'PHP'
<?php class A0
{
    public function AA0()
    {
        return new class
        {
            public function BB0()
            {
            }
        };
    }

    public function otherFunction0()
    {
    }
}

class A1
{
    public function AA1()
    {
        return new class
        {
            public function BB1()
            {
                return new class
                {
                    public function CC1()
                    {
                        return new class
                        {
                            public function DD1()
                            {
                                return new class{};
                            }

                            public function DD2()
                            {
                                return new class{};
                            }
                        };
                    }
                };
            }

            public function BB2()
            {
                return new class
                {
                    public function CC2()
                    {
                        return new class
                        {
                            public function DD2()
                            {
                                return new class{};
                            }
                        };
                    }
                };
            }
        };
    }

    public function otherFunction1()
    {
    }
}
PHP;
        $tokens = Tokens::fromCode($source);
        $tokensAnalyzer = new TokensAnalyzer($tokens);
        $elements = $tokensAnalyzer->getClassyElements();

        $this->assertSame(
            [
                9 => [
                    'token' => $tokens[9],
                    'type' => 'method',
<<<<<<< HEAD
                ],
                27 => [
                    'token' => $tokens[27],
                    'type' => 'method',
                ],
                44 => [
                    'token' => $tokens[44],
                    'type' => 'method',
                ],
                64 => [
                    'token' => $tokens[64],
                    'type' => 'method',
                ],
                82 => [
                    'token' => $tokens[82],
                    'type' => 'method',
                ],
                99 => [
                    'token' => $tokens[99],
                    'type' => 'method',
                ],
            ],
=======
                    // 'classIndex' => 1, @TODO on master
                ),
                27 => array(
                    'token' => $tokens[27],
                    'type' => 'method',
                    //'classIndex' => 21, @TODO on master
                ),
                44 => array(
                    'token' => $tokens[44],
                    'type' => 'method',
                    // 'classIndex' => 1, @TODO on master
                ),
                64 => array(
                    'token' => $tokens[64],
                    'type' => 'method',
                    // 'classIndex' => 56, @TODO on master
                ),
                82 => array(
                    'token' => $tokens[82],
                    'type' => 'method',
                    // 'classIndex' => 76, @TODO on master
                ),
                100 => array(
                    'token' => $tokens[100],
                    'type' => 'method',
                    // 'classIndex' => 94, @TODO on master
                ),
                118 => array(
                    'token' => $tokens[118],
                    'type' => 'method',
                    // 'classIndex' => 112, @TODO on master
                ),
                139 => array(
                    'token' => $tokens[139],
                    'type' => 'method',
                    // 'classIndex' => 112, @TODO on master
                ),
                170 => array(
                    'token' => $tokens[170],
                    'type' => 'method',
                    // 'classIndex' => 76, @TODO on master
                ),
                188 => array(
                    'token' => $tokens[188],
                    'type' => 'method',
                    // 'classIndex' => 182, @TODO on master
                ),
                206 => array(
                    'token' => $tokens[206],
                    'type' => 'method',
                    // 'classIndex' => 200, @TODO on master
                ),
                242 => array(
                    'token' => $tokens[242],
                    'type' => 'method',
                    // 'classIndex' => 56, @TODO on master
                ),
            ),
>>>>>>> 4142fe06
            $elements
        );
    }

    /**
     * @param string $source
     *
     * @dataProvider provideIsAnonymousClassCases
     */
    public function testIsAnonymousClass($source, array $expected)
    {
        $tokensAnalyzer = new TokensAnalyzer(Tokens::fromCode($source));

        foreach ($expected as $index => $expectedValue) {
            $this->assertSame($expectedValue, $tokensAnalyzer->isAnonymousClass($index));
        }
    }

    public function provideIsAnonymousClassCases()
    {
        return [
            [
                '<?php class foo {}',
                [1 => false],
            ],
            [
                '<?php $foo = new class() {};',
                [7 => true],
            ],
            [
                '<?php $foo = new class() extends Foo implements Bar, Baz {};',
                [7 => true],
            ],
            [
                '<?php class Foo { function bar() { return new class() {}; } }',
                [1 => false, 19 => true],
            ],
            [
                '<?php $a = new class(new class($d->a) implements B{}) extends C{};',
                [7 => true, 11 => true],
            ],
        ];
    }

    /**
     * @param string $source
     *
     * @dataProvider provideIsLambdaCases
     */
    public function testIsLambda($source, array $expected)
    {
        $tokensAnalyzer = new TokensAnalyzer(Tokens::fromCode($source));

        foreach ($expected as $index => $isLambda) {
            $this->assertSame($isLambda, $tokensAnalyzer->isLambda($index));
        }
    }

    public function provideIsLambdaCases()
    {
        return [
            [
                '<?php function foo () {};',
                [1 => false],
            ],
            [
                '<?php function /** foo */ foo () {};',
                [1 => false],
            ],
            [
                '<?php $foo = function () {};',
                [5 => true],
            ],
            [
                '<?php $foo = function /** foo */ () {};',
                [5 => true],
            ],
            [
                '<?php
preg_replace_callback(
    "/(^|[a-z])/",
    function (array $matches) {
        return "a";
    },
    $string
);',
                [7 => true],
            ],
            [
                '<?php $foo = function &() {};',
                [5 => true],
            ],
        ];
    }

    /**
     * @param string $source
     *
     * @dataProvider provideIsLambda70Cases
     * @requires PHP 7.0
     */
    public function testIsLambda70($source, array $expected)
    {
        $tokensAnalyzer = new TokensAnalyzer(Tokens::fromCode($source));

        foreach ($expected as $index => $expectedValue) {
            $this->assertSame($expectedValue, $tokensAnalyzer->isLambda($index));
        }
    }

    public function provideIsLambda70Cases()
    {
        return [
            [
                '<?php
                    $a = function (): array {
                        return [];
                    };',
                [6 => true],
            ],
            [
                '<?php
                    function foo (): array {
                        return [];
                    };',
                [2 => false],
            ],
        ];
    }

    /**
     * @param string $source
     *
     * @dataProvider provideIsLambda71Cases
     * @requires PHP 7.1
     */
    public function testIsLambda71($source, array $expected)
    {
        $tokensAnalyzer = new TokensAnalyzer(Tokens::fromCode($source));

        foreach ($expected as $index => $expectedValue) {
            $this->assertSame($expectedValue, $tokensAnalyzer->isLambda($index));
        }
    }

    public function provideIsLambda71Cases()
    {
        return [
            [
                '<?php
                    $a = function (): void {
                        return [];
                    };',
                [6 => true],
            ],
            [
                '<?php
                    function foo (): void {
                        return [];
                    };',
                [2 => false],
            ],
            [
                '<?php
                    $a = function (): ?int {
                        return [];
                    };',
                [6 => true],
            ],
            [
                '<?php
                    function foo (): ?int {
                        return [];
                    };',
                [2 => false],
            ],
        ];
    }

    /**
     * @param string $source
     *
     * @dataProvider provideIsUnarySuccessorOperatorCases
     */
    public function testIsUnarySuccessorOperator($source, array $expected)
    {
        $tokensAnalyzer = new TokensAnalyzer(Tokens::fromCode($source));

        foreach ($expected as $index => $isUnary) {
            $this->assertSame($isUnary, $tokensAnalyzer->isUnarySuccessorOperator($index));
            if ($isUnary) {
                $this->assertFalse($tokensAnalyzer->isUnaryPredecessorOperator($index));
                $this->assertFalse($tokensAnalyzer->isBinaryOperator($index));
            }
        }
    }

    public function provideIsUnarySuccessorOperatorCases()
    {
        return [
            [
                '<?php $a++;',
                [2 => true],
            ],
            [
                '<?php $a--;',
                [2 => true],
            ],
            [
                '<?php $a ++;',
                [3 => true],
            ],
            [
                '<?php $a++ + 1;',
                [2 => true, 4 => false],
            ],
            [
                '<?php ${"a"}++;',
                [5 => true],
            ],
            [
                '<?php $foo->bar++;',
                [4 => true],
            ],
            [
                '<?php $foo->{"bar"}++;',
                [6 => true],
            ],
            [
                '<?php $a["foo"]++;',
                [5 => true],
            ],
        ];
    }

    /**
     * @param string $source
     *
     * @dataProvider provideIsUnaryPredecessorOperatorCases
     */
    public function testIsUnaryPredecessorOperator($source, array $expected)
    {
        $tokensAnalyzer = new TokensAnalyzer(Tokens::fromCode($source));

        foreach ($expected as $index => $isUnary) {
            $this->assertSame($isUnary, $tokensAnalyzer->isUnaryPredecessorOperator($index));
            if ($isUnary) {
                $this->assertFalse($tokensAnalyzer->isUnarySuccessorOperator($index));
                $this->assertFalse($tokensAnalyzer->isBinaryOperator($index));
            }
        }
    }

    public function provideIsUnaryPredecessorOperatorCases()
    {
        return [
            [
                '<?php ++$a;',
                [1 => true],
            ],
            [
                '<?php --$a;',
                [1 => true],
            ],
            [
                '<?php -- $a;',
                [1 => true],
            ],
            [
                '<?php $a + ++$b;',
                [3 => false, 5 => true],
            ],
            [
                '<?php !!$a;',
                [1 => true, 2 => true],
            ],
            [
                '<?php $a = &$b;',
                [5 => true],
            ],
            [
                '<?php function &foo() {}',
                [3 => true],
            ],
            [
                '<?php @foo();',
                [1 => true],
            ],
            [
                '<?php foo(+ $a, -$b);',
                [3 => true, 8 => true],
            ],
            [
                '<?php function foo(&$a, array &$b, Bar &$c) {}',
                [5 => true, 11 => true, 17 => true],
            ],
            [
                '<?php function foo($a, ...$b) {}',
                [8 => true],
            ],
            [
                '<?php function foo(&...$b) {}',
                [5 => true, 6 => true],
            ],
            [
                '<?php function foo(array ...$b) {}',
                [7 => true],
            ],
            [
                '<?php $foo = function(...$a) {};',
                [7 => true],
            ],
            [
                '<?php $foo = function($a, ...$b) {};',
                [10 => true],
            ],
        ];
    }

    /**
     * @param string $source
     *
     * @dataProvider provideIsBinaryOperatorCases
     */
    public function testIsBinaryOperator($source, array $expected)
    {
        $tokensAnalyzer = new TokensAnalyzer(Tokens::fromCode($source));

        foreach ($expected as $index => $isBinary) {
            $this->assertSame($isBinary, $tokensAnalyzer->isBinaryOperator($index));
            if ($isBinary) {
                $this->assertFalse($tokensAnalyzer->isUnarySuccessorOperator($index));
                $this->assertFalse($tokensAnalyzer->isUnaryPredecessorOperator($index));
            }
        }
    }

    public function provideIsBinaryOperatorCases()
    {
        $cases = [
            [
                '<?php [] + [];',
                [4 => true],
            ],
            [
                '<?php $a + $b;',
                [3 => true],
            ],
            [
                '<?php 1 + $b;',
                [3 => true],
            ],
            [
                '<?php 0.2 + $b;',
                [3 => true],
            ],
            [
                '<?php $a[1] + $b;',
                [6 => true],
            ],
            [
                '<?php FOO + $b;',
                [3 => true],
            ],
            [
                '<?php foo() + $b;',
                [5 => true],
            ],
            [
                '<?php ${"foo"} + $b;',
                [6 => true],
            ],
            [
                '<?php $a+$b;',
                [2 => true],
            ],
            [
                '<?php $a /* foo */  +  /* bar */  $b;',
                [5 => true],
            ],
            [
                '<?php $a =
$b;',
                [3 => true],
            ],

            [
                '<?php $a
= $b;',
                [3 => true],
            ],
            [
                '<?php $a = array("b" => "c", );',
                [3 => true, 9 => true, 12 => false],
            ],
            [
                '<?php $a * -$b;',
                [3 => true, 5 => false],
            ],
            [
                '<?php $a = -2 / +5;',
                [3 => true, 5 => false, 8 => true, 10 => false],
            ],
            [
                '<?php $a = &$b;',
                [3 => true, 5 => false],
            ],
            [
                '<?php $a++ + $b;',
                [2 => false, 4 => true],
            ],
            [
                '<?php $a = FOO & $bar;',
                [7 => true],
            ],
            [
                '<?php __LINE__ - 1;',
                [3 => true],
            ],
            [
                '<?php `echo 1` + 1;',
                [5 => true],
            ],
            [
                '<?php $a ** $b;',
                [3 => true],
            ],
            [
                '<?php $a **= $b;',
                [3 => true],
            ],
        ];

        $operators = [
            '+', '-', '*', '/', '%', '<', '>', '|', '^', '&=', '&&', '||', '.=', '/=', '==', '>=', '===', '!=',
            '<>', '!==', '<=', 'and', 'or', 'xor', '-=', '%=', '*=', '|=', '+=', '<<', '<<=', '>>', '>>=', '^',
        ];
        foreach ($operators as $operator) {
            $cases[] = [
                '<?php $a '.$operator.' $b;',
                [3 => true],
            ];
        }

        return $cases;
    }

    /**
     * @param string $source
     *
     * @dataProvider provideIsBinaryOperator70Cases
     * @requires PHP 7.0
     */
    public function testIsBinaryOperator70($source, array $expected)
    {
        $tokensAnalyzer = new TokensAnalyzer(Tokens::fromCode($source));

        foreach ($expected as $index => $isBinary) {
            $this->assertSame($isBinary, $tokensAnalyzer->isBinaryOperator($index));
            if ($isBinary) {
                $this->assertFalse($tokensAnalyzer->isUnarySuccessorOperator($index));
                $this->assertFalse($tokensAnalyzer->isUnaryPredecessorOperator($index));
            }
        }
    }

    public function provideIsBinaryOperator70Cases()
    {
        return [
            [
                '<?php $a <=> $b;',
                [3 => true],
            ],
            [
                '<?php $a ?? $b;',
                [3 => true],
            ],
        ];
    }

    /**
     * @param string $source
     * @param int    $tokenIndex
     * @param bool   $isMultiLineArray
     *
     * @dataProvider provideIsArrayCases
     */
    public function testIsArray($source, $tokenIndex, $isMultiLineArray = false)
    {
        $tokens = Tokens::fromCode($source);
        $tokensAnalyzer = new TokensAnalyzer($tokens);
        $this->assertTrue($tokensAnalyzer->isArray($tokenIndex), 'Expected to be an array.');
        $this->assertSame($isMultiLineArray, $tokensAnalyzer->isArrayMultiLine($tokenIndex), sprintf('Expected %sto be a multiline array', $isMultiLineArray ? '' : 'not '));
    }

    public function provideIsArrayCases()
    {
        $cases = [
            [
                '<?php
                    array("a" => 1);
                ',
                2,
            ],
            [
                // short array PHP 5.4 single line
                '<?php
                    ["a" => 2];
                ',
                2, false,
            ],
            [
                '<?php
                    array(
                        "a" => 3
                    );
                ',
                2, true,
            ],
            [
                // short array PHP 5.4 multi line
                '<?php
                    [
                        "a" => 4
                    ];
                ',
                2, true,
            ],
            [
                '<?php
                    array(
                        "a" => array(5, 6, 7),
8 => new \Exception(\'Ellow\')
                    );
                ',
                2, true,
            ],
            [
                // mix short array syntax
                '<?php
                    array(
                        "a" => [9, 10, 11],
12 => new \Exception(\'Ellow\')
                    );
                ',
                2, true,
            ],
            // Windows/Max EOL testing
            [
                "<?php\r\narray('a' => 13);\r\n",
                1,
            ],
            [
                "<?php\r\n   array(\r\n       'a' => 14,\r\n       'b' =>  15\r\n   );\r\n",
                2, true,
            ],
        ];

        return $cases;
    }

    /**
     * @param string $source
     * @param int[]  $tokenIndexes
     *
     * @dataProvider provideIsArray71Cases
     * @requires PHP 7.1
     */
    public function testIsArray71($source, $tokenIndexes)
    {
        $tokens = Tokens::fromCode($source);
        $tokensAnalyzer = new TokensAnalyzer($tokens);

        foreach ($tokens as $index => $token) {
            $expect = in_array($index, $tokenIndexes, true);
            $this->assertSame(
                $expect,
                $tokensAnalyzer->isArray($index),
                sprintf('Expected %sarray, got @ %d "%s".', $expect ? '' : 'no ', $index, var_export($token, true))
            );
        }
    }

    public function provideIsArray71Cases()
    {
        return [
            [
                '<?php
                    [$a] = $z;
                    ["a" => $a, "b" => $b] = $array;
                    $c = [$d, $e] = $array[$a];
                    [[$a, $b], [$c, $d]] = $d;
                ',
                [51, 59],
            ],
        ];
    }

    /**
     * @param string $source
     *
     * @dataProvider provideIsBinaryOperator71Cases
     * @requires PHP 7.1
     */
    public function testIsBinaryOperator71($source, array $expected)
    {
        $tokensAnalyzer = new TokensAnalyzer(Tokens::fromCode($source));

        foreach ($expected as $index => $isBinary) {
            $this->assertSame($isBinary, $tokensAnalyzer->isBinaryOperator($index));
            if ($isBinary) {
                $this->assertFalse($tokensAnalyzer->isUnarySuccessorOperator($index));
                $this->assertFalse($tokensAnalyzer->isUnaryPredecessorOperator($index));
            }
        }
    }

    public function provideIsBinaryOperator71Cases()
    {
        return [
            [
                '<?php try {} catch (A | B $e) {}',
                [11 => true],
            ],
        ];
    }

    /**
     * @param string $source
     * @param int    $tokenIndex
     *
     * @dataProvider provideArrayExceptionsCases
     */
    public function testIsNotArray($source, $tokenIndex)
    {
        $tokens = Tokens::fromCode($source);
        $tokensAnalyzer = new TokensAnalyzer($tokens);
        $this->assertFalse($tokensAnalyzer->isArray($tokenIndex));
    }

    /**
     * @param string $source
     * @param int    $tokenIndex
     *
     * @dataProvider provideArrayExceptionsCases
     */
    public function testIsMultiLineArrayException($source, $tokenIndex)
    {
        $this->expectException(\InvalidArgumentException::class);

        $tokens = Tokens::fromCode($source);
        $tokensAnalyzer = new TokensAnalyzer($tokens);
        $tokensAnalyzer->isArrayMultiLine($tokenIndex);
    }

    public function provideArrayExceptionsCases()
    {
        $cases = [
            ['<?php $a;', 1],
            ["<?php\n \$a = (0+1); // [0,1]", 4],
            ['<?php $text = "foo $bbb[0] bar";', 8],
            ['<?php $text = "foo ${aaa[123]} bar";', 9],
        ];

        return $cases;
    }

    /**
     * @param string $source
     * @param int    $index
     * @param array  $expected
     *
     * @dataProvider provideGetFunctionPropertiesCases
     */
    public function testGetFunctionProperties($source, $index, array $expected)
    {
        $tokens = Tokens::fromCode($source);
        $tokensAnalyzer = new TokensAnalyzer($tokens);
        $attributes = $tokensAnalyzer->getMethodAttributes($index);
        $this->assertSame($expected, $attributes);
    }

    public function provideGetFunctionPropertiesCases()
    {
        $defaultAttributes = [
            'visibility' => null,
            'static' => false,
            'abstract' => false,
            'final' => false,
        ];

        $template = '
<?php
class TestClass {
    %s function a() {
        //
    }
}
';
        $cases = [];

        $attributes = $defaultAttributes;
        $attributes['visibility'] = T_PRIVATE;
        $cases[] = [sprintf($template, 'private'), 10, $attributes];

        $attributes = $defaultAttributes;
        $attributes['visibility'] = T_PUBLIC;
        $cases[] = [sprintf($template, 'public'), 10, $attributes];

        $attributes = $defaultAttributes;
        $attributes['visibility'] = T_PROTECTED;
        $cases[] = [sprintf($template, 'protected'), 10, $attributes];

        $attributes = $defaultAttributes;
        $attributes['visibility'] = null;
        $attributes['static'] = true;
        $cases[] = [sprintf($template, 'static'), 10, $attributes];

        $attributes = $defaultAttributes;
        $attributes['visibility'] = T_PUBLIC;
        $attributes['static'] = true;
        $attributes['final'] = true;
        $cases[] = [sprintf($template, 'final public static'), 14, $attributes];

        $attributes = $defaultAttributes;
        $attributes['visibility'] = null;
        $attributes['abstract'] = true;
        $cases[] = [sprintf($template, 'abstract'), 10, $attributes];

        $attributes = $defaultAttributes;
        $attributes['visibility'] = T_PUBLIC;
        $attributes['abstract'] = true;
        $cases[] = [sprintf($template, 'abstract public'), 12, $attributes];

        $attributes = $defaultAttributes;
        $cases[] = [sprintf($template, ''), 8, $attributes];

        return $cases;
    }

    public function testIsWhilePartOfDoWhile()
    {
        $source =
<<<'SRC'
<?php
// `not do`
while(false) {
}
while (false);
while (false)?>
<?php

if(false){
}while(false);

if(false){
}while(false)?><?php
while(false){}while(false){}

while ($i <= 10):
    echo $i;
    $i++;
endwhile;

?>
<?php while(false): ?>

<?php endwhile ?>

<?php
// `do`
do{
} while(false);

do{
} while(false)?>
<?php
if (false){}do{}while(false);

// `not do`, `do`
if(false){}while(false){}do{}while(false);
SRC;

        $expected = [
            3 => false,
            12 => false,
            19 => false,
            34 => false,
            47 => false,
            53 => false,
            59 => false,
            66 => false,
            91 => false,
            112 => true,
            123 => true,
            139 => true,
            153 => false,
            162 => true,
        ];

        $tokens = Tokens::fromCode($source);
        $tokensAnalyzer = new TokensAnalyzer($tokens);
        foreach ($tokens as $index => $token) {
            if (!$token->isGivenKind(T_WHILE)) {
                continue;
            }

            $this->assertSame(
                $expected[$index],
                $tokensAnalyzer->isWhilePartOfDoWhile($index),
                sprintf('Expected token at index "%d" to be detected as %sa "do-while"-loop.', $index, true === $expected[$index] ? '' : 'not ')
            );
        }
    }

    /**
     * @param string $input
     * @param bool   $perNamespace
     *
     * @dataProvider provideGetImportUseIndexesCases
     */
    public function testGetImportUseIndexes(array $expected, $input, $perNamespace = false)
    {
        $tokens = Tokens::fromCode($input);
        $tokensAnalyzer = new TokensAnalyzer($tokens);
        $this->assertSame($expected, $tokensAnalyzer->getImportUseIndexes($perNamespace));
    }

    public function provideGetImportUseIndexesCases()
    {
        return [
            [
                [1, 8],
                '<?php use E\F?><?php use A\B;',
            ],
            [
                [[1], [14], [29]],
                '<?php
use T\A;
namespace A { use D\C; }
namespace b { use D\C; }
',
                true,
            ],
            [
                [[1, 8]],
                '<?php use D\B; use A\C?>',
                true,
            ],
            [
                [1, 8],
                '<?php use D\B; use A\C?>',
            ],
            [
                [7, 22],
                '<?php
namespace A { use D\C; }
namespace b { use D\C; }
',
            ],
            [
                [3, 10, 34, 45, 54, 59, 77, 95],
                <<<'EOF'
use Zoo\Bar;
use Foo\Bar;
use Foo\Zar\Baz;

<?php

use Foo\Bar;
use Foo\Bar\Foo as Fooo, Foo\Bar\FooBar as FooBaz;
 use Foo\Bir as FBB;
use Foo\Zar\Baz;
use SomeClass;
   use Symfony\Annotation\Template, Symfony\Doctrine\Entities\Entity;
use Zoo\Bar;

$a = new someclass();

use Zoo\Tar;

class AnnotatedClass
{
}
EOF
                ,
            ],
        ];
    }

    /**
     * @param string $input
     * @param bool   $perNamespace
     *
     * @dataProvider provideGetImportUseIndexesPHP70Cases
     * @requires PHP 7.0
     */
    public function testGetImportUseIndexesPHP70(array $expected, $input, $perNamespace = false)
    {
        $tokens = Tokens::fromCode($input);
        $tokensAnalyzer = new TokensAnalyzer($tokens);
        $this->assertSame($expected, $tokensAnalyzer->getImportUseIndexes($perNamespace));
    }

    public function provideGetImportUseIndexesPHP70Cases()
    {
        return [
            [
                [1, 22, 41],
                '<?php
use some\a\{ClassA, ClassB, ClassC as C};
use function some\a\{fn_a, fn_b, fn_c};
use const some\a\{ConstA, ConstB, ConstC};
                ',
            ],
            [
                [[1, 22, 41]],
                '<?php
use some\a\{ClassA, ClassB, ClassC as C};
use function some\a\{fn_a, fn_b, fn_c};
use const some\a\{ConstA, ConstB, ConstC};
                ',
                true,
            ],
        ];
    }

    /**
     * @param string $input
     * @param bool   $perNamespace
     *
     * @dataProvider provideGetImportUseIndexesPHP72Cases
     * @requires PHP 7.2
     */
    public function testGetImportUseIndexesPHP72(array $expected, $input, $perNamespace = false)
    {
        $tokens = Tokens::fromCode($input);
        $tokensAnalyzer = new TokensAnalyzer($tokens);
        $this->assertSame($expected, $tokensAnalyzer->getImportUseIndexes($perNamespace));
    }

    public function provideGetImportUseIndexesPHP72Cases()
    {
        return [
            [
                [1, 23, 43],
                '<?php
use some\a\{ClassA, ClassB, ClassC as C,};
use function some\a\{fn_a, fn_b, fn_c,};
use const some\a\{ConstA, ConstB, ConstC,};
                ',
            ],
            [
                [[1, 23, 43]],
                '<?php
use some\a\{ClassA, ClassB, ClassC as C,};
use function some\a\{fn_a, fn_b, fn_c,};
use const some\a\{ConstA, ConstB, ConstC,};
                ',
                true,
            ],
        ];
    }
}<|MERGE_RESOLUTION|>--- conflicted
+++ resolved
@@ -251,89 +251,64 @@
                 9 => [
                     'token' => $tokens[9],
                     'type' => 'method',
-<<<<<<< HEAD
+                    // 'classIndex' => 1, @TODO on master
                 ],
                 27 => [
                     'token' => $tokens[27],
                     'type' => 'method',
+                    //'classIndex' => 21, @TODO on master
                 ],
                 44 => [
                     'token' => $tokens[44],
                     'type' => 'method',
+                    // 'classIndex' => 1, @TODO on master
                 ],
                 64 => [
                     'token' => $tokens[64],
                     'type' => 'method',
+                    // 'classIndex' => 56, @TODO on master
                 ],
                 82 => [
                     'token' => $tokens[82],
                     'type' => 'method',
-                ],
-                99 => [
-                    'token' => $tokens[99],
-                    'type' => 'method',
-                ],
-            ],
-=======
-                    // 'classIndex' => 1, @TODO on master
-                ),
-                27 => array(
-                    'token' => $tokens[27],
-                    'type' => 'method',
-                    //'classIndex' => 21, @TODO on master
-                ),
-                44 => array(
-                    'token' => $tokens[44],
-                    'type' => 'method',
-                    // 'classIndex' => 1, @TODO on master
-                ),
-                64 => array(
-                    'token' => $tokens[64],
+                    // 'classIndex' => 76, @TODO on master
+                ],
+                100 => [
+                    'token' => $tokens[100],
+                    'type' => 'method',
+                    // 'classIndex' => 94, @TODO on master
+                ],
+                118 => [
+                    'token' => $tokens[118],
+                    'type' => 'method',
+                    // 'classIndex' => 112, @TODO on master
+                ],
+                139 => [
+                    'token' => $tokens[139],
+                    'type' => 'method',
+                    // 'classIndex' => 112, @TODO on master
+                ],
+                170 => [
+                    'token' => $tokens[170],
+                    'type' => 'method',
+                    // 'classIndex' => 76, @TODO on master
+                ],
+                188 => [
+                    'token' => $tokens[188],
+                    'type' => 'method',
+                    // 'classIndex' => 182, @TODO on master
+                ],
+                206 => [
+                    'token' => $tokens[206],
+                    'type' => 'method',
+                    // 'classIndex' => 200, @TODO on master
+                ],
+                242 => [
+                    'token' => $tokens[242],
                     'type' => 'method',
                     // 'classIndex' => 56, @TODO on master
-                ),
-                82 => array(
-                    'token' => $tokens[82],
-                    'type' => 'method',
-                    // 'classIndex' => 76, @TODO on master
-                ),
-                100 => array(
-                    'token' => $tokens[100],
-                    'type' => 'method',
-                    // 'classIndex' => 94, @TODO on master
-                ),
-                118 => array(
-                    'token' => $tokens[118],
-                    'type' => 'method',
-                    // 'classIndex' => 112, @TODO on master
-                ),
-                139 => array(
-                    'token' => $tokens[139],
-                    'type' => 'method',
-                    // 'classIndex' => 112, @TODO on master
-                ),
-                170 => array(
-                    'token' => $tokens[170],
-                    'type' => 'method',
-                    // 'classIndex' => 76, @TODO on master
-                ),
-                188 => array(
-                    'token' => $tokens[188],
-                    'type' => 'method',
-                    // 'classIndex' => 182, @TODO on master
-                ),
-                206 => array(
-                    'token' => $tokens[206],
-                    'type' => 'method',
-                    // 'classIndex' => 200, @TODO on master
-                ),
-                242 => array(
-                    'token' => $tokens[242],
-                    'type' => 'method',
-                    // 'classIndex' => 56, @TODO on master
-                ),
-            ),
->>>>>>> 4142fe06
+                ],
+            ],
             $elements
         );
     }
