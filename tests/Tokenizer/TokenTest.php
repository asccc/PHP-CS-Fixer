<?php

/*
 * This file is part of PHP CS Fixer.
 *
 * (c) Fabien Potencier <fabien@symfony.com>
 *     Dariusz Rumiński <dariusz.ruminski@gmail.com>
 *
 * This source file is subject to the MIT license that is bundled
 * with this source code in the file LICENSE.
 */

namespace PhpCsFixer\Tests\Tokenizer;

use PhpCsFixer\Tokenizer\Token;
use PHPUnit\Framework\TestCase;

/**
 * @author Dariusz Rumiński <dariusz.ruminski@gmail.com>
 *
 * @internal
 *
 * @covers \PhpCsFixer\Tokenizer\Token
 */
final class TokenTest extends TestCase
{
    public function getBraceToken()
    {
        return new Token($this->getBraceTokenPrototype());
    }

    public function getBraceTokenPrototype()
    {
        return '(';
    }

    public function getForeachToken()
    {
        return new Token($this->getForeachTokenPrototype());
    }

    public function getForeachTokenPrototype()
    {
        static $prototype = [T_FOREACH, 'foreach'];

        return $prototype;
    }

    public function testClear()
    {
        $token = $this->getForeachToken();
        $token->clear();

        $this->assertSame('', $token->getContent());
        $this->assertNull($token->getId());
        $this->assertFalse($token->isArray());
    }

    public function testGetPrototype()
    {
        $this->assertSame($this->getBraceTokenPrototype(), $this->getBraceToken()->getPrototype());
        $this->assertSame($this->getForeachTokenPrototype(), $this->getForeachToken()->getPrototype());
    }

    public function testIsArray()
    {
        $this->assertFalse($this->getBraceToken()->isArray());
        $this->assertTrue($this->getForeachToken()->isArray());
    }

    /**
     * @param Token $token
     * @param bool  $isCast
     *
     * @dataProvider provideIsCastCases
     */
    public function testIsCast(Token $token, $isCast)
    {
        $this->assertSame($isCast, $token->isCast());
    }

    public function provideIsCastCases()
    {
        return [
            [$this->getBraceToken(), false],
            [$this->getForeachToken(), false],
            [new Token([T_ARRAY_CAST, '(array)', 1]), true],
            [new Token([T_BOOL_CAST, '(bool)', 1]), true],
            [new Token([T_DOUBLE_CAST, '(double)', 1]), true],
            [new Token([T_INT_CAST, '(int)', 1]), true],
            [new Token([T_OBJECT_CAST, '(object)', 1]), true],
            [new Token([T_STRING_CAST, '(string)', 1]), true],
            [new Token([T_UNSET_CAST, '(unset)', 1]), true],
        ];
    }

    /**
     * @param Token $token
     * @param bool  $isClassy
     *
     * @dataProvider provideIsClassyCases
     */
    public function testIsClassy(Token $token, $isClassy)
    {
        $this->assertSame($isClassy, $token->isClassy());
    }

    public function provideIsClassyCases()
    {
        $cases = [
            [$this->getBraceToken(), false],
            [$this->getForeachToken(), false],
            [new Token([T_CLASS, 'class', 1]), true],
            [new Token([T_INTERFACE, 'interface', 1]), true],
            [new Token([T_TRAIT, 'trait', 1]), true],
        ];

        return $cases;
    }

    /**
     * @param Token $token
     * @param bool  $isComment
     *
     * @dataProvider provideIsCommentCases
     */
    public function testIsComment(Token $token, $isComment)
    {
        $this->assertSame($isComment, $token->isComment());
    }

    public function provideIsCommentCases()
    {
        return [
            [$this->getBraceToken(), false],
            [$this->getForeachToken(), false],
            [new Token([T_COMMENT, '/* comment */', 1]), true],
            [new Token([T_DOC_COMMENT, '/** docs */', 1]), true],
        ];
    }

    public function testIsEmpty()
    {
        $braceToken = $this->getBraceToken();
        $this->assertFalse($braceToken->isEmpty());

        $emptyToken = new Token('');
        $this->assertTrue($emptyToken->isEmpty());

        $whitespaceToken = new Token([T_WHITESPACE, ' ']);
        $this->assertFalse($whitespaceToken->isEmpty());
<<<<<<< HEAD

        $whitespaceToken->setContent('');
        $this->assertTrue($whitespaceToken->isEmpty());

        $whitespaceToken->override([null, '']);
        $this->assertTrue($whitespaceToken->isEmpty());

        $whitespaceToken = new Token([T_WHITESPACE, ' ']);
        $whitespaceToken->clear();
        $this->assertTrue($whitespaceToken->isEmpty());
=======
>>>>>>> 5e3be858
    }

    public function testIsGivenKind()
    {
        $braceToken = $this->getBraceToken();
        $foreachToken = $this->getForeachToken();

        $this->assertFalse($braceToken->isGivenKind(T_FOR));
        $this->assertFalse($braceToken->isGivenKind(T_FOREACH));
        $this->assertFalse($braceToken->isGivenKind([T_FOR]));
        $this->assertFalse($braceToken->isGivenKind([T_FOREACH]));
        $this->assertFalse($braceToken->isGivenKind([T_FOR, T_FOREACH]));

        $this->assertFalse($foreachToken->isGivenKind(T_FOR));
        $this->assertTrue($foreachToken->isGivenKind(T_FOREACH));
        $this->assertFalse($foreachToken->isGivenKind([T_FOR]));
        $this->assertTrue($foreachToken->isGivenKind([T_FOREACH]));
        $this->assertTrue($foreachToken->isGivenKind([T_FOR, T_FOREACH]));
    }

    public function testIsKeywords()
    {
        $this->assertTrue($this->getForeachToken()->isKeyword());
        $this->assertFalse($this->getBraceToken()->isKeyword());
    }

    /**
     * @param int    $tokenId
     * @param string $content
     * @param bool   $isConstant
     *
     * @dataProvider provideMagicConstantCases
     */
    public function testIsMagicConstant($tokenId, $content, $isConstant = true)
    {
        $token = new Token([$tokenId, $content]);
        $this->assertSame($isConstant, $token->isMagicConstant());
    }

    public function provideMagicConstantCases()
    {
        $cases = [
            [T_CLASS_C, '__CLASS__'],
            [T_DIR, '__DIR__'],
            [T_FILE, '__FILE__'],
            [T_FUNC_C, '__FUNCTION__'],
            [T_LINE, '__LINE__'],
            [T_METHOD_C, '__METHOD__'],
            [T_NS_C, '__NAMESPACE__'],
            [T_TRAIT_C, '__TRAIT__'],
        ];

        foreach ($cases as $case) {
            $cases[] = [$case[0], strtolower($case[1])];
        }

        foreach ([$this->getForeachToken(), $this->getBraceToken()] as $token) {
            $cases[] = [$token->getId(), $token->getContent(), false];
            $cases[] = [$token->getId(), strtolower($token->getContent()), false];
        }

        return $cases;
    }

    /**
     * @param Token $token
     * @param bool  $isNativeConstant
     *
     * @dataProvider provideIsNativeConstantCases
     */
    public function testIsNativeConstant(Token $token, $isNativeConstant)
    {
        $this->assertSame($isNativeConstant, $token->isNativeConstant());
    }

    public function provideIsNativeConstantCases()
    {
        return [
            [$this->getBraceToken(), false],
            [$this->getForeachToken(), false],
            [new Token([T_STRING, 'null', 1]), true],
            [new Token([T_STRING, 'false', 1]), true],
            [new Token([T_STRING, 'true', 1]), true],
            [new Token([T_STRING, 'tRuE', 1]), true],
            [new Token([T_STRING, 'TRUE', 1]), true],
        ];
    }

    /**
     * @param Token       $token
     * @param bool        $isWhitespace
     * @param null|string $whitespaces
     *
     * @dataProvider provideIsWhitespaceCases
     */
    public function testIsWhitespace(Token $token, $isWhitespace, $whitespaces = null)
    {
        if (null !== $whitespaces) {
            $this->assertSame($isWhitespace, $token->isWhitespace($whitespaces));
        } else {
            $this->assertSame($isWhitespace, $token->isWhitespace());
        }
    }

    public function provideIsWhitespaceCases()
    {
        return [
            [$this->getBraceToken(), false],
            [$this->getForeachToken(), false],
            [new Token(' '), true],
            [new Token("\t "), true],
            [new Token("\t "), false, ' '],
            [new Token([T_WHITESPACE, "\r", 1]), true],
            [new Token([T_WHITESPACE, "\0", 1]), true],
            [new Token([T_WHITESPACE, "\x0B", 1]), true],
            [new Token([T_WHITESPACE, "\n", 1]), true],
            [new Token([T_WHITESPACE, "\n", 1]), false, " \t"],
        ];
    }

    /**
     * @param mixed       $prototype
     * @param null|int    $expectedId
     * @param null|string $expectedContent
     * @param null|bool   $expectedIsArray
     * @param null|string $expectedExceptionClass
     *
     * @dataProvider provideCreatingTokenCases
     */
    public function testCreatingToken($prototype, $expectedId, $expectedContent, $expectedIsArray, $expectedExceptionClass = null)
    {
        $this->setExpectedException($expectedExceptionClass);

        $token = new Token($prototype);
        $this->assertSame($expectedId, $token->getId());
        $this->assertSame($expectedContent, $token->getContent());
        $this->assertSame($expectedIsArray, $token->isArray());
    }

    public function provideCreatingTokenCases()
    {
        return [
            [[T_FOREACH, 'foreach'], T_FOREACH, 'foreach', true],
            ['(', null, '(', false],
            [123, null, null, null, 'InvalidArgumentException'],
            [false, null, null, null, 'InvalidArgumentException'],
            [null, null, null, null, 'InvalidArgumentException'],
        ];
    }

    public function testEqualsDefaultIsCaseSensitive()
    {
        $token = new Token([T_FUNCTION, 'function', 1]);

        $this->assertTrue($token->equals([T_FUNCTION, 'function']));
        $this->assertFalse($token->equals([T_FUNCTION, 'Function']));
    }

    /**
     * @param Token              $token
     * @param string             $equals
     * @param Token|array|string $other
     * @param bool               $caseSensitive
     *
     * @dataProvider provideEquals
     */
    public function testEquals(Token $token, $equals, $other, $caseSensitive = true)
    {
        $this->assertSame($equals, $token->equals($other, $caseSensitive));
    }

    public function provideEquals()
    {
        $brace = $this->getBraceToken();
        $function = new Token([T_FUNCTION, 'function', 1]);

        return [
            [$brace, false, '!'],
            [$brace, false, '!', false],
            [$brace, true, '('],
            [$brace, true, '(', false],
            [$function, false, '('],
            [$function, false, '(', false],

            [$function, false, [T_NAMESPACE]],
            [$function, false, [T_NAMESPACE], false],
            [$function, false, [T_VARIABLE, 'function']],
            [$function, false, [T_VARIABLE, 'function'], false],
            [$function, false, [T_VARIABLE, 'Function']],
            [$function, false, [T_VARIABLE, 'Function'], false],
            [$function, true, [T_FUNCTION]],
            [$function, true, [T_FUNCTION], false],
            [$function, true, [T_FUNCTION, 'function']],
            [$function, true, [T_FUNCTION, 'function'], false],
            [$function, false, [T_FUNCTION, 'Function']],
            [$function, true, [T_FUNCTION, 'Function'], false],
            [$function, false, [T_FUNCTION, 'junction'], false],

            [$function, true, new Token([T_FUNCTION, 'function'])],
            [$function, false, new Token([T_FUNCTION, 'Function'])],
            [$function, true, new Token([T_FUNCTION, 'Function']), false],

            // if it is an array any additional field is checked too
            [$function, false, [T_FUNCTION, 'function', 'unexpected']],
        ];
    }

    public function testEqualsAnyDefaultIsCaseSensitive()
    {
        $token = new Token([T_FUNCTION, 'function', 1]);

        $this->assertTrue($token->equalsAny([[T_FUNCTION, 'function']]));
        $this->assertFalse($token->equalsAny([[T_FUNCTION, 'Function']]));
    }

    /**
     * @param bool  $equalsAny
     * @param array $other
     * @param bool  $caseSensitive
     *
     * @dataProvider provideEqualsAny
     */
    public function testEqualsAny($equalsAny, array $other, $caseSensitive = true)
    {
        $token = new Token([T_FUNCTION, 'function', 1]);

        $this->assertSame($equalsAny, $token->equalsAny($other, $caseSensitive));
    }

    public function provideEqualsAny()
    {
        $brace = $this->getBraceToken();
        $foreach = $this->getForeachToken();

        return [
            [false, []],
            [false, [$brace]],
            [false, [$brace, $foreach]],
            [true, [$brace, $foreach, [T_FUNCTION]]],
            [true, [$brace, $foreach, [T_FUNCTION, 'function']]],
            [false, [$brace, $foreach, [T_FUNCTION, 'Function']]],
            [true, [$brace, $foreach, [T_FUNCTION, 'Function']], false],
            [false, [[T_VARIABLE, 'junction'], [T_FUNCTION, 'junction']], false],
        ];
    }

    /**
     * @param bool       $isKeyCaseSensitive
     * @param bool|array $caseSensitive
     * @param int        $key
     *
     * @dataProvider provideIsKeyCaseSensitive
     */
    public function testIsKeyCaseSensitive($isKeyCaseSensitive, $caseSensitive, $key)
    {
        $this->assertSame($isKeyCaseSensitive, Token::isKeyCaseSensitive($caseSensitive, $key));
    }

    public function provideIsKeyCaseSensitive()
    {
        return [
            [true, true, 0],
            [true, true, 1],
            [true, [], 0],
            [true, [true], 0],
            [true, [false, true], 1],
            [true, [false, true, false], 1],
            [true, [false], 10],

            [false, false, 10],
            [false, [false], 0],
            [false, [true, false], 1],
            [false, [true, false, true], 1],
            [false, [1 => false], 1],
        ];
    }
}<|MERGE_RESOLUTION|>--- conflicted
+++ resolved
@@ -149,19 +149,6 @@
 
         $whitespaceToken = new Token([T_WHITESPACE, ' ']);
         $this->assertFalse($whitespaceToken->isEmpty());
-<<<<<<< HEAD
-
-        $whitespaceToken->setContent('');
-        $this->assertTrue($whitespaceToken->isEmpty());
-
-        $whitespaceToken->override([null, '']);
-        $this->assertTrue($whitespaceToken->isEmpty());
-
-        $whitespaceToken = new Token([T_WHITESPACE, ' ']);
-        $whitespaceToken->clear();
-        $this->assertTrue($whitespaceToken->isEmpty());
-=======
->>>>>>> 5e3be858
     }
 
     public function testIsGivenKind()
