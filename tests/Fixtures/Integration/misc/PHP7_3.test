--TEST--
PHP 7.3 test.
--RULESET--
{
    "@PHP71Migration": true,
    "@PHP71Migration:risky": true,
    "@Symfony": true,
    "@Symfony:risky": true,
    "list_syntax": {"syntax": "short"},
    "mb_str_functions": true,
    "multiline_whitespace_before_semicolons": true,
    "native_function_invocation": {"include": ["get_class"]},
    "php_unit_test_case_static_method_calls": {"call_type": "this"},
    "silenced_deprecation_error": true,
    "strict_param": true
}
--REQUIREMENTS--
{"php": 70300}
--EXPECT--
<?php

declare(strict_types=1);

function foo($a = true): void // In PHP 8.0: true, false and null are converted from special-cased constants into reserved keywords.
{
}

$firstKey = array_key_first($items);
$lastKey = array_key_last($items);
is_countable($foo);

// https://wiki.php.net/rfc/list_reference_assignment
[$a, &$b] = $array; // `list_syntax` rule

// https://wiki.php.net/rfc/trailing-comma-function-calls Trailing commas in function and method calls are now allowed.
foo(
    $arg,
    $arg2,
);
__DIR__; // `dir_constant` rule
<<<<<<< HEAD
$foo->__invoke(1, ); // `magic_method_casing` rule
implode('', $pieces, ); // `implode_call` rule
implode('', $pieces, ); // `implode_call` rule
=======
null === $var; // `is_null` rule
>>>>>>> 9da9847d
mb_strpos($a, $b, ); // `mb_str_functions` rule
sample('foo', 'foobarbaz', 'baz', ); // `method_argument_space` rule
mb_strlen($str, ); // `native_function_casing` rule
$c = \get_class($d, ); // `native_function_invocation` rule
$a = rtrim($b, ); // `no_alias_functions` rule
$foo->bar($arg1, $arg2, ); // `no_spaces_inside_parenthesis` rule
$this->assertTrue($a, ); // `php_unit_construct` rule
final class MyTest extends \PHPUnit_Framework_TestCase
{
    public function testFoo(): void
    {
        $this->assertSame(1, 2, ); // `php_unit_test_case_static_method_calls` rule
    }
}
random_int($a, $b, ); // `random_api_migration` rule
foo(null === $a, ); // `yoda_style` rule

--INPUT--
<?php

function foo($a = TRUE) // In PHP 8.0: true, false and null are converted from special-cased constants into reserved keywords.
{
}

$firstKey = ARRAY_KEY_FIRST($items);
$lastKey = ARRAY_Key_last($items);
IS_COUNTABLE($foo);

// https://wiki.php.net/rfc/list_reference_assignment
list($a, &$b) = $array; // `list_syntax` rule

// https://wiki.php.net/rfc/trailing-comma-function-calls Trailing commas in function and method calls are now allowed.
foo(
    $arg,
    $arg2,
);
dirname(__FILE__, ); // `dir_constant` rule
<<<<<<< HEAD
$foo->__INVOKE(1, ); // `magic_method_casing` rule
implode($pieces, '', ); // `implode_call` rule
implode($pieces, ); // `implode_call` rule
=======
is_null($var, ); // `is_null` rule
>>>>>>> 9da9847d
strpos($a, $b, ); // `mb_str_functions` rule
sample('foo',    'foobarbaz', 'baz'   , ); // `method_argument_space` rule
STRLEN($str, ); // `native_function_casing` rule
$c = get_class($d, ); // `native_function_invocation` rule
$a = chop($b, ); // `no_alias_functions` rule
$foo->bar(  $arg1, $arg2,   );// `no_spaces_inside_parenthesis` rule
$this->assertSame(true, $a, ); // `php_unit_construct` rule
final class MyTest extends \PHPUnit_Framework_TestCase
{
    public function testFoo(): void
    {
        static::assertSame(1, 2, ); // `php_unit_test_case_static_method_calls` rule
    }
}
rand($a, $b, ); // `random_api_migration` rule
foo($a === null, ); // `yoda_style` rule<|MERGE_RESOLUTION|>--- conflicted
+++ resolved
@@ -38,13 +38,10 @@
     $arg2,
 );
 __DIR__; // `dir_constant` rule
-<<<<<<< HEAD
 $foo->__invoke(1, ); // `magic_method_casing` rule
 implode('', $pieces, ); // `implode_call` rule
 implode('', $pieces, ); // `implode_call` rule
-=======
 null === $var; // `is_null` rule
->>>>>>> 9da9847d
 mb_strpos($a, $b, ); // `mb_str_functions` rule
 sample('foo', 'foobarbaz', 'baz', ); // `method_argument_space` rule
 mb_strlen($str, ); // `native_function_casing` rule
@@ -82,13 +79,10 @@
     $arg2,
 );
 dirname(__FILE__, ); // `dir_constant` rule
-<<<<<<< HEAD
 $foo->__INVOKE(1, ); // `magic_method_casing` rule
 implode($pieces, '', ); // `implode_call` rule
 implode($pieces, ); // `implode_call` rule
-=======
 is_null($var, ); // `is_null` rule
->>>>>>> 9da9847d
 strpos($a, $b, ); // `mb_str_functions` rule
 sample('foo',    'foobarbaz', 'baz'   , ); // `method_argument_space` rule
 STRLEN($str, ); // `native_function_casing` rule
