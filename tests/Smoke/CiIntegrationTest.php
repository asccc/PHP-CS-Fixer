--- conflicted
+++ resolved
@@ -97,13 +97,9 @@
             "COMMIT_RANGE=\"master..${branchName}\"",
             "{$integrationScript[3]}\n{$integrationScript[4]}",
             $integrationScript[5],
-<<<<<<< HEAD
-        ];
-=======
             $integrationScript[6],
             $integrationScript[7],
-        );
->>>>>>> ba0cd1cc
+        ];
 
         $result1 = self::executeScript([
             $steps[0],
@@ -118,19 +114,9 @@
             $steps[0],
             $steps[1],
             $steps[2],
-<<<<<<< HEAD
-            'echo "${#EXTRA_ARGS[@]}"',
-            'echo "${EXTRA_ARGS[@]}"',
-            'echo "${EXTRA_ARGS[0]}"',
-            'echo "${EXTRA_ARGS[1]}"',
-            'echo "${EXTRA_ARGS[2]}"',
-            'echo "${EXTRA_ARGS[3]}"',
-        ]);
-=======
             $steps[3],
             'echo "${EXTRA_ARGS}"',
-        ));
->>>>>>> ba0cd1cc
+        ]);
 
         $this->assertSame(implode("\n", $expectedResult2Lines), $result2->getOutput());
 
@@ -139,12 +125,8 @@
             $steps[1],
             $steps[2],
             $steps[3],
-<<<<<<< HEAD
-        ]);
-=======
             $steps[4],
-        ));
->>>>>>> ba0cd1cc
+        ]);
 
         $optionalIncompatibilityWarning = 'PHP needs to be a minimum version of PHP 5.6.0 and maximum version of PHP 7.2.*.
 Ignoring environment requirements because `PHP_CS_FIXER_IGNORE_ENV` is set. Execution may be unstable.
@@ -190,15 +172,8 @@
                 [
                     'dir a/file.php',
                     'dir b/file b.php',
-<<<<<<< HEAD
-                ],
-                [
-                    '4',
-                    '--path-mode=intersection -- dir a/file.php dir b/file b.php',
-=======
-                ),
-                array(
->>>>>>> ba0cd1cc
+                ],
+                [
                     '--path-mode=intersection',
                     '--',
                     'dir a/file.php',
@@ -221,18 +196,8 @@
                 [
                     '.php_cs.dist',
                     'dir b/file b.php',
-<<<<<<< HEAD
-                ],
-                [
-                    '0',
-                    '',
-                    '',
-                    '',
-                    '',
-=======
-                ),
-                array(
->>>>>>> ba0cd1cc
+                ],
+                [
                     '',
                     '',
                 ],
@@ -250,18 +215,8 @@
                 [
                     '.php_cs',
                     'dir b/file b.php',
-<<<<<<< HEAD
-                ],
-                [
-                    '0',
-                    '',
-                    '',
-                    '',
-                    '',
-=======
-                ),
-                array(
->>>>>>> ba0cd1cc
+                ],
+                [
                     '',
                     '',
                 ],
@@ -279,18 +234,8 @@
                 [
                     'composer.lock',
                     'dir b/file b.php',
-<<<<<<< HEAD
-                ],
-                [
-                    '0',
-                    '',
-                    '',
-                    '',
-                    '',
-=======
-                ),
-                array(
->>>>>>> ba0cd1cc
+                ],
+                [
                     '',
                     '',
                 ],
