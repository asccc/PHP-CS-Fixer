--- conflicted
+++ resolved
@@ -61,24 +61,4 @@
             $builder->build($file)->getCommandLine()
         );
     }
-<<<<<<< HEAD
-=======
-
-    /**
-     * @TODO drop condition at 2.4 (as 2.4 does not support HHVM)
-     */
-    public function testPrepareCommandOnHhvm()
-    {
-        if (!defined('HHVM_VERSION')) {
-            $this->markTestSkipped('Skip tests for HHVM compiler when running on PHP compiler.');
-        }
-
-        $builder = new ProcessLinterProcessBuilder('hhvm');
-
-        $this->assertSame(
-            '"hhvm" --php -l "foo.php"',
-            $builder->build('foo.php')->getCommandLine()
-        );
-    }
->>>>>>> 628c2f07
 }