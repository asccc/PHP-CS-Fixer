<?php

/*
 * This file is part of PHP CS Fixer.
 *
 * (c) Fabien Potencier <fabien@symfony.com>
 *     Dariusz Rumiński <dariusz.ruminski@gmail.com>
 *
 * This source file is subject to the MIT license that is bundled
 * with this source code in the file LICENSE.
 */

namespace PhpCsFixer\Tests\Test;

use PhpCsFixer\Fixer\ConfigurableFixerInterface;
use PhpCsFixer\Fixer\FixerInterface;
use PhpCsFixer\Linter\CachingLinter;
use PhpCsFixer\Linter\Linter;
use PhpCsFixer\Linter\LinterInterface;
use PhpCsFixer\Tests\Test\Assert\AssertTokensTrait;
use PhpCsFixer\Tests\TestCase;
use PhpCsFixer\Tokenizer\Token;
use PhpCsFixer\Tokenizer\Tokens;
<<<<<<< HEAD
use PhpCsFixer\Utils;
=======
use Prophecy\Argument;
>>>>>>> ba537838

/**
 * @author Dariusz Rumiński <dariusz.ruminski@gmail.com>
 *
 * @internal
 */
abstract class AbstractFixerTestCase extends TestCase
{
    use AssertTokensTrait;

    /**
     * @var LinterInterface
     */
    protected $linter;

    /**
     * @var null|ConfigurableFixerInterface|FixerInterface
     */
    protected $fixer;

    protected function setUp()
    {
        parent::setUp();

        $this->linter = $this->getLinter();
        $this->fixer = $this->createFixer();
<<<<<<< HEAD
=======

        // @todo remove at 3.0 together with env var itself
        if (getenv('PHP_CS_FIXER_TEST_USE_LEGACY_TOKENIZER')) {
            Tokens::setLegacyMode(true);
        }
    }

    protected function tearDown()
    {
        parent::tearDown();

        $this->linter = null;
        $this->fixer = null;

        // @todo remove at 3.0
        Tokens::setLegacyMode(false);
>>>>>>> ba537838
    }

    /**
     * @return FixerInterface
     */
    protected function createFixer()
    {
        $fixerClassName = preg_replace('/^(PhpCsFixer)\\\\Tests(\\\\.+)Test$/', '$1$2', static::class);

        return new $fixerClassName();
    }

    /**
     * @param string $filename
     *
     * @return \SplFileInfo
     */
    protected function getTestFile($filename = __FILE__)
    {
        static $files = [];

        if (!isset($files[$filename])) {
            $files[$filename] = new \SplFileInfo($filename);
        }

        return $files[$filename];
    }

    /**
     * Tests if a fixer fixes a given string to match the expected result.
     *
     * It is used both if you want to test if something is fixed or if it is not touched by the fixer.
     * It also makes sure that the expected output does not change when run through the fixer. That means that you
     * do not need two test cases like [$expected] and [$expected, $input] (where $expected is the same in both cases)
     * as the latter covers both of them.
     * This method throws an exception if $expected and $input are equal to prevent test cases that accidentally do
     * not test anything.
     *
     * @param string            $expected The expected fixer output
     * @param null|string       $input    The fixer input, or null if it should intentionally be equal to the output
     * @param null|\SplFileInfo $file     The file to fix, or null if unneeded
     */
    protected function doTest($expected, $input = null, \SplFileInfo $file = null)
    {
        if ($expected === $input) {
            throw new \InvalidArgumentException('Input parameter must not be equal to expected parameter.');
        }

        $file = $file ?: $this->getTestFile();
        $fileIsSupported = $this->fixer->supports($file);

        if (null !== $input) {
            $this->assertNull($this->lintSource($input));

            Tokens::clearCache();
            $tokens = Tokens::fromCode($input);

            if ($fileIsSupported) {
                $this->assertTrue($this->fixer->isCandidate($tokens), 'Fixer must be a candidate for input code.');
                $this->assertFalse($tokens->isChanged(), 'Fixer must not touch Tokens on candidate check.');
                $fixResult = $this->fixer->fix($file, $tokens);
                $this->assertNull($fixResult, '->fix method must return null.');
            }

            $this->assertThat(
                $tokens->generateCode(),
                self::createIsIdenticalStringConstraint($expected),
                'Code build on input code must match expected code.'
            );
            $this->assertTrue($tokens->isChanged(), 'Tokens collection built on input code must be marked as changed after fixing.');

            $tokens->clearEmptyTokens();

            $this->assertSame(
                count($tokens),
                count(array_unique(array_map(static function (Token $token) {
                    return spl_object_hash($token);
                }, $tokens->toArray()))),
                'Token items inside Tokens collection must be unique.'
            );

            Tokens::clearCache();
            $expectedTokens = Tokens::fromCode($expected);
            $this->assertTokens($expectedTokens, $tokens);
        }

        $this->assertNull($this->lintSource($expected));

        Tokens::clearCache();
        $tokens = Tokens::fromCode($expected);

        if ($fileIsSupported) {
            $fixResult = $this->fixer->fix($file, $tokens);
            $this->assertNull($fixResult, '->fix method must return null.');
        }

        $this->assertThat(
            $tokens->generateCode(),
            self::createIsIdenticalStringConstraint($expected),
            'Code build on expected code must not change.'
        );
        $this->assertFalse($tokens->isChanged(), 'Tokens collection built on expected code must not be marked as changed after fixing.');
    }

    /**
     * @param string $source
     *
     * @return null|string
     */
    protected function lintSource($source)
    {
        try {
            $this->linter->lintSource($source)->check();
        } catch (\Exception $e) {
            return $e->getMessage()."\n\nSource:\n${source}";
        }
    }

    private function assertTokens(Tokens $expectedTokens, Tokens $inputTokens)
    {
        foreach ($expectedTokens as $index => $expectedToken) {
            $option = ['JSON_PRETTY_PRINT'];
            $inputToken = $inputTokens[$index];

            $this->assertTrue(
                $expectedToken->equals($inputToken),
                sprintf("The token at index %d must be:\n%s,\ngot:\n%s.", $index, $expectedToken->toJson($option), $inputToken->toJson($option))
            );

            $expectedTokenKind = $expectedToken->isArray() ? $expectedToken->getId() : $expectedToken->getContent();
            $this->assertTrue(
                $inputTokens->isTokenKindFound($expectedTokenKind),
                sprintf('The token kind %s must be found in fixed tokens collection.', $expectedTokenKind)
            );
        }

        $this->assertSame($expectedTokens->count(), $inputTokens->count(), 'Both collections must have the same length.');
    }

    /**
     * @return LinterInterface
     */
    private function getLinter()
    {
        static $linter = null;

        if (null === $linter) {
            $linter = new CachingLinter(new Linter());
        }

        return $linter;
    }

    /**
     * @todo Remove me when this class will end up in dedicated package.
     *
     * @param string $expected
     */
    private static function createIsIdenticalStringConstraint($expected)
    {
        $candidates = array_filter([
            'PhpCsFixer\PhpunitConstraintIsIdenticalString\Constraint\IsIdenticalString',
            'PHPUnit\Framework\Constraint\IsIdentical',
            'PHPUnit_Framework_Constraint_IsIdentical',
        ], function ($className) { return class_exists($className); });

        if (empty($candidates)) {
            throw new \RuntimeException('PHPUnit not installed?!');
        }

        $candidate = array_shift($candidates);

        return new $candidate($expected);
    }
}<|MERGE_RESOLUTION|>--- conflicted
+++ resolved
@@ -21,11 +21,6 @@
 use PhpCsFixer\Tests\TestCase;
 use PhpCsFixer\Tokenizer\Token;
 use PhpCsFixer\Tokenizer\Tokens;
-<<<<<<< HEAD
-use PhpCsFixer\Utils;
-=======
-use Prophecy\Argument;
->>>>>>> ba537838
 
 /**
  * @author Dariusz Rumiński <dariusz.ruminski@gmail.com>
@@ -52,13 +47,6 @@
 
         $this->linter = $this->getLinter();
         $this->fixer = $this->createFixer();
-<<<<<<< HEAD
-=======
-
-        // @todo remove at 3.0 together with env var itself
-        if (getenv('PHP_CS_FIXER_TEST_USE_LEGACY_TOKENIZER')) {
-            Tokens::setLegacyMode(true);
-        }
     }
 
     protected function tearDown()
@@ -67,10 +55,6 @@
 
         $this->linter = null;
         $this->fixer = null;
-
-        // @todo remove at 3.0
-        Tokens::setLegacyMode(false);
->>>>>>> ba537838
     }
 
     /**
