<?php

/*
 * This file is part of PHP CS Fixer.
 *
 * (c) Fabien Potencier <fabien@symfony.com>
 *     Dariusz Rumiński <dariusz.ruminski@gmail.com>
 *
 * This source file is subject to the MIT license that is bundled
 * with this source code in the file LICENSE.
 */

namespace PhpCsFixer\Tests\Console\Command;

use PhpCsFixer\Console\Application;
use PhpCsFixer\Console\Command\DescribeCommand;
use PhpCsFixer\FixerConfiguration\FixerConfigurationResolver;
use PhpCsFixer\FixerConfiguration\FixerOption;
use PhpCsFixer\FixerDefinition\CodeSample;
use PhpCsFixer\FixerDefinition\FixerDefinition;
use PhpCsFixer\FixerFactory;
use PHPUnit\Framework\TestCase;
use Prophecy\Argument;
use Symfony\Component\Console\Tester\CommandTester;

/**
 * @internal
 *
 * @covers \PhpCsFixer\Console\Command\DescribeCommand
 */
final class DescribeCommandTest extends TestCase
{
    public function testExecuteOutput()
    {
        $expected = <<<'EOT'
Description of Foo/bar rule.
Fixes stuff.
Replaces bad stuff with good stuff.

Fixer is configurable using following options:
* things (bool): enables fixing `things` as well; defaults to false

Fixing examples:
 * Example #1.
   ---------- begin diff ----------
   --- Original
   +++ New
   @@ @@
   -<?php echo 'bad stuff and bad thing';
   +<?php echo 'good stuff and bad thing';
   ----------- end diff -----------

 * Example #2. Fixing with configuration: ['things' => true].
   ---------- begin diff ----------
   --- Original
   +++ New
   @@ @@
   -<?php echo 'bad stuff and bad thing';
   +<?php echo 'good stuff and good thing';
   ----------- end diff -----------


EOT;

<<<<<<< HEAD
        $this->assertSame(
            str_replace(['%spaces%', "\n"], ['   ', PHP_EOL], $expected),
            $this->execute()->getDisplay()
        );
=======
        $this->assertSame($expected, $this->execute(false)->getDisplay(true));
    }

    public function testExecuteOutputWithDecoration()
    {
        $expected = <<<EOT
\033[32mDescription of\033[39m Foo/bar \033[32mrule\033[39m.
Fixes stuff.
Replaces bad stuff with good stuff.

Fixer is configurable using following options:
* \033[32mthings\033[39m (\033[33mbool\033[39m): enables fixing \033[32m`things`\033[39m as well; defaults to \033[33mfalse\033[39m

Fixing examples:
 * Example #1.
\033[33m   ---------- begin diff ----------\033[39m
   \033[31m--- Original\033[39m
   \033[32m+++ New\033[39m
   \033[36m@@ @@\033[39m
   \033[31m-<?php echo 'bad stuff and bad thing';\033[39m
   \033[32m+<?php echo 'good stuff and bad thing';\033[39m
\033[33m   ----------- end diff -----------\033[39m

 * Example #2. Fixing with configuration: \033[33m['things' => true]\033[39m.
\033[33m   ---------- begin diff ----------\033[39m
   \033[31m--- Original\033[39m
   \033[32m+++ New\033[39m
   \033[36m@@ @@\033[39m
   \033[31m-<?php echo 'bad stuff and bad thing';\033[39m
   \033[32m+<?php echo 'good stuff and good thing';\033[39m
\033[33m   ----------- end diff -----------\033[39m


EOT;

        $actual = $this->execute(true)->getDisplay(true);

        if (false !== strpos($actual, "\033[0m")) {
            $expected = str_replace("\033[39m", "\033[0m", $expected);
        }

        $this->assertSame($expected, $actual);
>>>>>>> 05643d47
    }

    public function testExecuteStatusCode()
    {
        $this->assertSame(0, $this->execute(false)->getStatusCode());
    }

    public function testExecuteWithUnknownName()
    {
        $application = new Application();
        $application->add(new DescribeCommand(new FixerFactory()));

        $command = $application->find('describe');

        $commandTester = new CommandTester($command);

        $this->setExpectedException(\InvalidArgumentException::class, 'Rule Foo/bar not found.');
        $commandTester->execute([
            'command' => $command->getName(),
            'name' => 'Foo/bar',
        ]);
    }

    public function testExecuteWithoutName()
    {
        $application = new Application();
        $application->add(new DescribeCommand(new FixerFactory()));

        $command = $application->find('describe');

        $commandTester = new CommandTester($command);

        $this->setExpectedExceptionRegExp(\RuntimeException::class, '/^Not enough arguments( \(missing: "name"\))?\.$/');
        $commandTester->execute([
            'command' => $command->getName(),
        ]);
    }

    /**
     * @param bool $decorated
     *
     * @return CommandTester
     */
    private function execute($decorated)
    {
        $fixer = $this->prophesize();
        $fixer->willImplement(\PhpCsFixer\Fixer\DefinedFixerInterface::class);
        $fixer->willImplement(\PhpCsFixer\Fixer\ConfigurationDefinitionFixerInterface::class);

        $fixer->getName()->willReturn('Foo/bar');
        $fixer->getPriority()->willReturn(0);
        $fixer->isRisky()->willReturn(false);
        $fixer->getConfigurationDefinition()->willReturn(new FixerConfigurationResolver([
            new FixerOption('things', 'Enables fixing `things` as well.', false, false, ['bool']),
        ]));
        $fixer->getDefinition()->willReturn(new FixerDefinition(
            'Fixes stuff.',
            [
                new CodeSample(
                    '<?php echo \'bad stuff and bad thing\';'
                ),
                new CodeSample(
                    '<?php echo \'bad stuff and bad thing\';',
                    ['things' => true]
                ),
            ],
            'Replaces bad stuff with good stuff.',
            'Can break stuff.'
        ));

        $things = false;
        $fixer->configure(null)->will(function () use (&$things) {
            $things = false;
        });
        $fixer->configure(['things' => true])->will(function () use (&$things) {
            $things = true;
        });
        $fixer->fix(
            Argument::type(\SplFileInfo::class),
            Argument::type(\PhpCsFixer\Tokenizer\Tokens::class)
        )->will(function (array $arguments) use (&$things) {
            $arguments[1][3]->setContent($things ? '\'good stuff and good thing\'' : '\'good stuff and bad thing\'');
        });

        $fixerFactory = new FixerFactory();
        $fixerFactory->registerFixer($fixer->reveal(), true);

        $application = new Application();
        $application->add(new DescribeCommand($fixerFactory));

        $command = $application->find('describe');

        $commandTester = new CommandTester($command);
        $commandTester->execute(
            [
                'command' => $command->getName(),
                'name' => 'Foo/bar',
<<<<<<< HEAD
            ],
            [
                'decorated' => false,
            ]
=======
            ),
            array(
                'decorated' => $decorated,
            )
>>>>>>> 05643d47
        );

        return $commandTester;
    }
}<|MERGE_RESOLUTION|>--- conflicted
+++ resolved
@@ -62,12 +62,6 @@
 
 EOT;
 
-<<<<<<< HEAD
-        $this->assertSame(
-            str_replace(['%spaces%', "\n"], ['   ', PHP_EOL], $expected),
-            $this->execute()->getDisplay()
-        );
-=======
         $this->assertSame($expected, $this->execute(false)->getDisplay(true));
     }
 
@@ -103,14 +97,7 @@
 
 EOT;
 
-        $actual = $this->execute(true)->getDisplay(true);
-
-        if (false !== strpos($actual, "\033[0m")) {
-            $expected = str_replace("\033[39m", "\033[0m", $expected);
-        }
-
-        $this->assertSame($expected, $actual);
->>>>>>> 05643d47
+        $this->assertSame($expected, $this->execute(true)->getDisplay(true));
     }
 
     public function testExecuteStatusCode()
@@ -208,17 +195,10 @@
             [
                 'command' => $command->getName(),
                 'name' => 'Foo/bar',
-<<<<<<< HEAD
             ],
             [
-                'decorated' => false,
+                'decorated' => $decorated,
             ]
-=======
-            ),
-            array(
-                'decorated' => $decorated,
-            )
->>>>>>> 05643d47
         );
 
         return $commandTester;
