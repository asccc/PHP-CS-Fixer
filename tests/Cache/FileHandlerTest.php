<?php

/*
 * This file is part of PHP CS Fixer.
 *
 * (c) Fabien Potencier <fabien@symfony.com>
 *     Dariusz Rumiński <dariusz.ruminski@gmail.com>
 *
 * This source file is subject to the MIT license that is bundled
 * with this source code in the file LICENSE.
 */

namespace PhpCsFixer\Tests\Cache;

use PhpCsFixer\Cache\Cache;
use PhpCsFixer\Cache\FileHandler;
use PhpCsFixer\Cache\Signature;
use PHPUnit\Framework\TestCase;

/**
 * @author Andreas Möller <am@localheinz.com>
 *
 * @internal
 *
 * @covers \PhpCsFixer\Cache\FileHandler
 */
final class FileHandlerTest extends TestCase
{
    protected function tearDown()
    {
        $file = $this->getFile();

        if (file_exists($file)) {
            unlink($file);
        }
    }

    public function testImplementsHandlerInterface()
    {
        $file = $this->getFile();

        $handler = new FileHandler($file);

        $this->assertInstanceOf(\PhpCsFixer\Cache\FileHandlerInterface::class, $handler);
    }

    public function testConstructorSetsFile()
    {
        $file = $this->getFile();

        $handler = new FileHandler($file);

        $this->assertSame($file, $handler->getFile());
    }

    public function testReadReturnsNullIfFileDoesNotExist()
    {
        $file = $this->getFile();

        $handler = new FileHandler($file);

        $this->assertNull($handler->read());
    }

    public function testReadReturnsNullIfContentCanNotBeDeserialized()
    {
        $file = $this->getFile();

        file_put_contents($file, 'hello');

        $handler = new FileHandler($file);

        $this->assertNull($handler->read());
    }

    public function testReadReturnsCache()
    {
        $file = $this->getFile();

        $signature = new Signature(
            PHP_VERSION,
            '2.0',
            [
                'foo',
                'bar',
            ]
        );

        $cache = new Cache($signature);

        file_put_contents($file, $cache->toJson());

        $handler = new FileHandler($file);

        $cached = $handler->read();

        $this->assertInstanceOf(\PhpCsFixer\Cache\CacheInterface::class, $cached);
        $this->assertTrue($cached->getSignature()->equals($signature));
    }

    public function testWriteThrowsIOExceptionIfFileCanNotBeWritten()
    {
        $file = __DIR__.'/non-existent-directory/.php_cs.cache';

<<<<<<< HEAD
        $this->setExpectedExceptionRegExp(\Symfony\Component\Filesystem\Exception\IOException::class, sprintf(
            '#^Failed to write file "%s"(, ".*")?.#',
            preg_quote($file)
=======
        $this->setExpectedExceptionRegExp('Symfony\Component\Filesystem\Exception\IOException', sprintf(
            '#^Failed to write file "%s", ".*"\.#',
            preg_quote($file, '#')
>>>>>>> c566cc7e
        ));

        $cache = new Cache(new Signature(
            PHP_VERSION,
            '2.0',
            [
                'foo',
                'bar',
            ]
        ));

        $handler = new FileHandler($file);

        $handler->write($cache);
    }

    public function testWriteWritesCache()
    {
        $file = $this->getFile();

        $cache = new Cache(new Signature(
            PHP_VERSION,
            '2.0',
            [
                'foo',
                'bar',
            ]
        ));

        $handler = new FileHandler($file);

        $handler->write($cache);

        $this->assertFileExists($file);

        $actualCacheJson = file_get_contents($file);

        $this->assertSame($cache->toJson(), $actualCacheJson);
    }

    /**
     * @return string
     */
    private function getFile()
    {
        return __DIR__.'/.php_cs.cache';
    }
}<|MERGE_RESOLUTION|>--- conflicted
+++ resolved
@@ -102,15 +102,9 @@
     {
         $file = __DIR__.'/non-existent-directory/.php_cs.cache';
 
-<<<<<<< HEAD
         $this->setExpectedExceptionRegExp(\Symfony\Component\Filesystem\Exception\IOException::class, sprintf(
             '#^Failed to write file "%s"(, ".*")?.#',
-            preg_quote($file)
-=======
-        $this->setExpectedExceptionRegExp('Symfony\Component\Filesystem\Exception\IOException', sprintf(
-            '#^Failed to write file "%s", ".*"\.#',
             preg_quote($file, '#')
->>>>>>> c566cc7e
         ));
 
         $cache = new Cache(new Signature(
