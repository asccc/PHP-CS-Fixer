--- conflicted
+++ resolved
@@ -172,15 +172,10 @@
 
     public function provideCanConvertToAndFromJsonCases()
     {
-<<<<<<< HEAD
+        $toolInfo = new ToolInfo();
+
         return [
             [new Signature(
-=======
-        $toolInfo = new ToolInfo();
-
-        return array(
-            array(new Signature(
->>>>>>> e5c2abb7
                 PHP_VERSION,
                 '2.0',
                 [
@@ -190,13 +185,8 @@
             )],
             [new Signature(
                 PHP_VERSION,
-<<<<<<< HEAD
-                ToolInfo::getVersion(),
+                $toolInfo->getVersion(),
                 [
-=======
-                $toolInfo->getVersion(),
-                array(
->>>>>>> e5c2abb7
                     // value encoded in ANSI, not UTF
                     'header_comment' => ['header' => 'Dariusz '.base64_decode('UnVtafFza2k=', true)],
                 ]
