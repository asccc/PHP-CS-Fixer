--- conflicted
+++ resolved
@@ -297,17 +297,12 @@
  * @FIXME ( foo,bar  =  "baz" )
  * @fixme ( foo,bar  =  "baz" )
  * @override
-<<<<<<< HEAD
+ */'],
+            ['
+/**
+ * @Transform /^(\d+)$/
  */'],
         ];
-=======
- */'),
-            array('
-/**
- * @Transform /^(\d+)$/
- */'),
-        );
->>>>>>> a1bcc8c4
     }
 
     /**
