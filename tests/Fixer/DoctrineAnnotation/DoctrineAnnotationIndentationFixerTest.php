<?php

/*
 * This file is part of PHP CS Fixer.
 *
 * (c) Fabien Potencier <fabien@symfony.com>
 *     Dariusz Rumiński <dariusz.ruminski@gmail.com>
 *
 * This source file is subject to the MIT license that is bundled
 * with this source code in the file LICENSE.
 */

namespace PhpCsFixer\Tests\Fixer\DoctrineAnnotation;

use PhpCsFixer\Tests\AbstractDoctrineAnnotationFixerTestCase;

/**
 * @internal
 *
 * @covers \PhpCsFixer\AbstractDoctrineAnnotationFixer
 * @covers \PhpCsFixer\Fixer\DoctrineAnnotation\DoctrineAnnotationIndentationFixer
 */
final class DoctrineAnnotationIndentationFixerTest extends AbstractDoctrineAnnotationFixerTestCase
{
    /**
     * @param string      $expected
     * @param string|null $input
     *
     * @dataProvider getFixCases
     */
    public function testFix($expected, $input = null)
    {
        $this->doTest($expected, $input);
    }

    /**
     * @return array
     */
    public function getFixCases()
    {
<<<<<<< HEAD
        return [
            ['
=======
        return $this->createTestCases(array(
            array('
>>>>>>> 682299c5
/**
 * Foo.
 *
 * @author John Doe
 *
 * @Foo
 * @Bar
 */', '
/**
 * Foo.
 *
 * @author John Doe
 *
 *    @Foo
 *  @Bar
 */'],
            ['
/**
 * @Foo(
 *     foo="foo"
 * )
 */', '
/**
 *     @Foo(
 * foo="foo"
 *     )
 */'],
            ['
/**
 * @Foo(foo="foo", bar={
 *     "foo": 1,
 *     "foobar": 2,
 *     "foobarbaz": 3
 * })
 */', '
/**
 * @Foo(foo="foo", bar={
 *        "foo": 1,
 *     "foobar": 2,
 *  "foobarbaz": 3
 * })
 */'],
            ['
/**
 * @Foo(@Bar({
 *     "FOO": 1,
 *     "BAR": 2,
 *     "BAZ": 3
 * }))
 */', '
/**
 * @Foo(@Bar({
 *   "FOO": 1,
 *   "BAR": 2,
 *   "BAZ": 3
 * }))
 */'],
            ['
/**
 * @Foo(
 *     @Bar({
 *         "FOO": 1,
 *         "BAR": 2,
 *         "BAZ": 3
 *     })
 * )
 */', '
/**
 * @Foo(
 *  @Bar({
 *   "FOO": 1,
 *   "BAR": 2,
 *   "BAZ": 3
 *  })
 * )
 */'],
            ['
/**
 * @Foo(
 *   @Bar(
 *  "baz"
 * )
 */'],
            ['
/**
 *  Foo(
 *      Bar()
 *      "baz"
 *  )
 */'],
            ['
/**
 * @Foo(  @Bar(
 *     "baz"
 * ) )
 */', '
/**
 * @Foo(  @Bar(
 *  "baz"
 * ) )
 */'],
            ['
/**
 * Description with a single " character.
 *
 * @Foo(
 *     "string "" with inner quote"
 * )
 *
 * @param mixed description with a single " character.
 */', '
/**
 * Description with a single " character.
 *
 * @Foo(
 *  "string "" with inner quote"
 * )
 *
 * @param mixed description with a single " character.
 */'],
            ['
/**
 * // PHPDocumentor 1
 *     @abstract
 *     @access
 *     @code
 *     @deprec
 *     @encode
 *     @exception
 *     @final
 *     @ingroup
 *     @inheritdoc
 *     @inheritDoc
 *     @magic
 *     @name
 *     @toc
 *     @tutorial
 *     @private
 *     @static
 *     @staticvar
 *     @staticVar
 *     @throw
 *
 * // PHPDocumentor 2
 *     @api
 *     @author
 *     @category
 *     @copyright
 *     @deprecated
 *     @example
 *     @filesource
 *     @global
 *     @ignore
 *     @internal
 *     @license
 *     @link
 *     @method
 *     @package
 *     @param
 *     @property
 *     @property-read
 *     @property-write
 *     @return
 *     @see
 *     @since
 *     @source
 *     @subpackage
 *     @throws
 *     @todo
 *     @TODO
 *     @usedBy
 *     @uses
 *     @var
 *     @version
 *
 * // PHPUnit
 *     @after
 *     @afterClass
 *     @backupGlobals
 *     @backupStaticAttributes
 *     @before
 *     @beforeClass
 *     @codeCoverageIgnore
 *     @codeCoverageIgnoreStart
 *     @codeCoverageIgnoreEnd
 *     @covers
 *     @coversDefaultClass
 *     @coversNothing
 *     @dataProvider
 *     @depends
 *     @expectedException
 *     @expectedExceptionCode
 *     @expectedExceptionMessage
 *     @expectedExceptionMessageRegExp
 *     @group
 *     @large
 *     @medium
 *     @preserveGlobalState
 *     @requires
 *     @runTestsInSeparateProcesses
 *     @runInSeparateProcess
 *     @small
 *     @test
 *     @testdox
 *     @ticket
 *     @uses
 *
 * // PHPCheckStyle
 *     @SuppressWarnings
 *
 * // PHPStorm
 *     @noinspection
 *
 * // PEAR
 *     @package_version
 *
 * // PlantUML
 *     @enduml
 *     @startuml
 *
 * // other
 *     @fix
 *     @FIXME
 *     @fixme
 *     @override
<<<<<<< HEAD
 */'],
        ];
=======
 */'),
        ));
>>>>>>> 682299c5
    }
}<|MERGE_RESOLUTION|>--- conflicted
+++ resolved
@@ -38,13 +38,8 @@
      */
     public function getFixCases()
     {
-<<<<<<< HEAD
-        return [
-            ['
-=======
-        return $this->createTestCases(array(
-            array('
->>>>>>> 682299c5
+        return $this->createTestCases([
+            ['
 /**
  * Foo.
  *
@@ -270,12 +265,7 @@
  *     @FIXME
  *     @fixme
  *     @override
-<<<<<<< HEAD
- */'],
-        ];
-=======
- */'),
-        ));
->>>>>>> 682299c5
+ */'],
+        ]);
     }
 }