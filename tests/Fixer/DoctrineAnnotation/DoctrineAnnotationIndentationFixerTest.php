<?php

/*
 * This file is part of PHP CS Fixer.
 *
 * (c) Fabien Potencier <fabien@symfony.com>
 *     Dariusz Rumiński <dariusz.ruminski@gmail.com>
 *
 * This source file is subject to the MIT license that is bundled
 * with this source code in the file LICENSE.
 */

namespace PhpCsFixer\Tests\Fixer\DoctrineAnnotation;

use PhpCsFixer\Tests\AbstractDoctrineAnnotationFixerTestCase;

/**
 * @internal
 *
 * @covers \PhpCsFixer\AbstractDoctrineAnnotationFixer
 * @covers \PhpCsFixer\Fixer\DoctrineAnnotation\DoctrineAnnotationIndentationFixer
 */
final class DoctrineAnnotationIndentationFixerTest extends AbstractDoctrineAnnotationFixerTestCase
{
    /**
     * @param string      $expected
     * @param null|string $input
     *
     * @dataProvider provideFixCases
     */
    public function testFix($expected, $input = null)
    {
        $this->doTest($expected, $input);
    }

    /**
     * @param string      $expected
     * @param null|string $input
     *
     * @dataProvider provideFixCases
     */
    public function testFixWithUnindentedMixedLines($expected, $input = null)
    {
        $this->fixer->configure([
            'indent_mixed_lines' => false,
        ]);
        $this->doTest($expected, $input);
    }

    /**
     * @return array
     */
    public function provideFixCases()
    {
<<<<<<< HEAD
        $edgeCases = [
            [
                '<?php

/**
 * @see \User getId()
 */
',
            ],
        ];

        return $edgeCases + $this->createTestCases([
            ['
=======
        $cases = $this->createTestCases(array(
            array('
>>>>>>> 996db90f
/**
 * Foo.
 *
 * @author John Doe
 *
 * @Foo
 * @Bar
 */', '
/**
 * Foo.
 *
 * @author John Doe
 *
 *    @Foo
 *  @Bar
 */'],
            ['
/**
 * @Foo(
 *     foo="foo"
 * )
 */', '
/**
 *     @Foo(
 * foo="foo"
 *     )
 */'],
            ['
/**
 * @Foo(foo="foo", bar={
 *     "foo": 1,
 *     "foobar": 2,
 *     "foobarbaz": 3
 * })
 */', '
/**
 * @Foo(foo="foo", bar={
 *        "foo": 1,
 *     "foobar": 2,
 *  "foobarbaz": 3
 * })
 */'],
            ['
/**
 * @Foo(@Bar({
 *     "FOO": 1,
 *     "BAR": 2,
 *     "BAZ": 3
 * }))
 */', '
/**
 * @Foo(@Bar({
 *   "FOO": 1,
 *   "BAR": 2,
 *   "BAZ": 3
 * }))
 */'],
            ['
/**
 * @Foo(
 *     @Bar({
 *         "FOO": 1,
 *         "BAR": 2,
 *         "BAZ": 3
 *     })
 * )
 */', '
/**
 * @Foo(
 *  @Bar({
 *   "FOO": 1,
 *   "BAR": 2,
 *   "BAZ": 3
 *  })
 * )
 */'],
            ['
/**
 * @Foo(
 *   @Bar(
 *  "baz"
 * )
 */'],
            ['
/**
 *  Foo(
 *      Bar()
 *      "baz"
 *  )
 */'],
            ['
/**
 * @Foo(  @Bar(
 *     "baz"
 * ) )
 */', '
/**
 * @Foo(  @Bar(
 *  "baz"
 * ) )
 */'],
            ['
/**
 * @Foo(x={
 *     @Bar
 * })
 * @Foo\z
 */', '
/**
 * @Foo(x={
 * @Bar
 * })
 * @Foo\z
 */'],
            ['
/**
 * Description with a single " character.
 *
 * @Foo(
 *     "string "" with inner quote"
 * )
 *
 * @param mixed description with a single " character.
 */', '
/**
 * Description with a single " character.
 *
 * @Foo(
 *  "string "" with inner quote"
 * )
 *
 * @param mixed description with a single " character.
 */'],
            ['
/**
 * @Foo(@Bar,
 * @Baz)
 * @Qux
 */', '
/**
 *  @Foo(@Bar,
 *   @Baz)
 *    @Qux
 */'],
            ['
/**
 * @Foo({"bar",
 * "baz"})
 * @Qux
 */', '
/**
 *  @Foo({"bar",
 *   "baz"})
 *    @Qux
 */'],
            ['
/**
 * // PHPDocumentor 1
 *     @abstract
 *     @access
 *     @code
 *     @deprec
 *     @encode
 *     @exception
 *     @final
 *     @ingroup
 *     @inheritdoc
 *     @inheritDoc
 *     @magic
 *     @name
 *     @toc
 *     @tutorial
 *     @private
 *     @static
 *     @staticvar
 *     @staticVar
 *     @throw
 *
 * // PHPDocumentor 2
 *     @api
 *     @author
 *     @category
 *     @copyright
 *     @deprecated
 *     @example
 *     @filesource
 *     @global
 *     @ignore
 *     @internal
 *     @license
 *     @link
 *     @method
 *     @package
 *     @param
 *     @property
 *     @property-read
 *     @property-write
 *     @return
 *     @see
 *     @since
 *     @source
 *     @subpackage
 *     @throws
 *     @todo
 *     @TODO
 *     @usedBy
 *     @uses
 *     @var
 *     @version
 *
 * // PHPUnit
 *     @after
 *     @afterClass
 *     @backupGlobals
 *     @backupStaticAttributes
 *     @before
 *     @beforeClass
 *     @codeCoverageIgnore
 *     @codeCoverageIgnoreStart
 *     @codeCoverageIgnoreEnd
 *     @covers
 *     @coversDefaultClass
 *     @coversNothing
 *     @dataProvider
 *     @depends
 *     @expectedException
 *     @expectedExceptionCode
 *     @expectedExceptionMessage
 *     @expectedExceptionMessageRegExp
 *     @group
 *     @large
 *     @medium
 *     @preserveGlobalState
 *     @requires
 *     @runTestsInSeparateProcesses
 *     @runInSeparateProcess
 *     @small
 *     @test
 *     @testdox
 *     @ticket
 *     @uses
 *
 * // PHPCheckStyle
 *     @SuppressWarnings
 *
 * // PHPStorm
 *     @noinspection
 *
 * // PEAR
 *     @package_version
 *
 * // PlantUML
 *     @enduml
 *     @startuml
 *
 * // other
 *     @fix
 *     @FIXME
 *     @fixme
 *     @override
 */'],
            ['
/**
 * @Foo({
 * @Bar()}
 * )
 */', '
/**
 * @Foo({
 *     @Bar()}
 * )
<<<<<<< HEAD
 */'],
        ]);
    }

    /**
     * @param string      $expected
     * @param null|string $input
     *
     * @dataProvider provideFixWithIndentedMixedLinesCases
     */
    public function testFixWithIndentedMixedLines($expected, $input = null)
    {
        $this->fixer->configure([
            'indent_mixed_lines' => true,
        ]);
        $this->doTest($expected, $input);
    }

    /**
     * @return array
     */
    public function provideFixWithIndentedMixedLinesCases()
    {
        return $this->createTestCases([
            ['
/**
 * Foo.
 *
 * @author John Doe
 *
 * @Foo
 * @Bar
 */', '
/**
 * Foo.
 *
 * @author John Doe
 *
 *    @Foo
 *  @Bar
 */'],
            ['
/**
 * @Foo(
 *     foo="foo"
 * )
 */', '
/**
 *     @Foo(
 * foo="foo"
 *     )
 */'],
            ['
/**
 * @Foo(foo="foo", bar={
 *     "foo": 1,
 *     "foobar": 2,
 *     "foobarbaz": 3
 * })
 */', '
/**
 * @Foo(foo="foo", bar={
 *        "foo": 1,
 *     "foobar": 2,
 *  "foobarbaz": 3
 * })
 */'],
            ['
/**
 * @Foo(@Bar({
 *     "FOO": 1,
 *     "BAR": 2,
 *     "BAZ": 3
 * }))
 */', '
/**
 * @Foo(@Bar({
 *   "FOO": 1,
 *   "BAR": 2,
 *   "BAZ": 3
 * }))
 */'],
            ['
/**
 * @Foo(
 *     @Bar({
 *         "FOO": 1,
 *         "BAR": 2,
 *         "BAZ": 3
 *     })
 * )
 */', '
/**
 * @Foo(
 *  @Bar({
 *   "FOO": 1,
 *   "BAR": 2,
 *   "BAZ": 3
 *  })
 * )
 */'],
            ['
/**
 * @Foo(
 *   @Bar(
 *  "baz"
 * )
 */'],
            ['
/**
 *  Foo(
 *      Bar()
 *      "baz"
 *  )
 */'],
            ['
/**
 * @Foo(  @Bar(
 *     "baz"
 * ) )
 */', '
/**
 * @Foo(  @Bar(
 *  "baz"
 * ) )
 */'],
            ['
/**
 * @Foo(x={
 *     @Bar
 * })
 * @Foo\z
 */', '
/**
 * @Foo(x={
 * @Bar
 * })
 * @Foo\z
 */'],
            ['
/**
 * Description with a single " character.
 *
 * @Foo(
 *     "string "" with inner quote"
 * )
 *
 * @param mixed description with a single " character.
 */', '
/**
 * Description with a single " character.
 *
 * @Foo(
 *  "string "" with inner quote"
 * )
 *
 * @param mixed description with a single " character.
 */'],
            ['
/**
 * @Foo(@Bar,
 *     @Baz)
 * @Qux
 */', '
/**
 *  @Foo(@Bar,
 *   @Baz)
 *    @Qux
 */'],
            ['
/**
 * @Foo({"bar",
 *     "baz"})
 * @Qux
 */', '
/**
 *  @Foo({"bar",
 *   "baz"})
 *    @Qux
 */'],
            ['
/**
 * // PHPDocumentor 1
 *     @abstract
 *     @access
 *     @code
 *     @deprec
 *     @encode
 *     @exception
 *     @final
 *     @ingroup
 *     @inheritdoc
 *     @inheritDoc
 *     @magic
 *     @name
 *     @toc
 *     @tutorial
 *     @private
 *     @static
 *     @staticvar
 *     @staticVar
 *     @throw
 *
 * // PHPDocumentor 2
 *     @api
 *     @author
 *     @category
 *     @copyright
 *     @deprecated
 *     @example
 *     @filesource
 *     @global
 *     @ignore
 *     @internal
 *     @license
 *     @link
 *     @method
 *     @package
 *     @param
 *     @property
 *     @property-read
 *     @property-write
 *     @return
 *     @see
 *     @since
 *     @source
 *     @subpackage
 *     @throws
 *     @todo
 *     @TODO
 *     @usedBy
 *     @uses
 *     @var
 *     @version
 *
 * // PHPUnit
 *     @after
 *     @afterClass
 *     @backupGlobals
 *     @backupStaticAttributes
 *     @before
 *     @beforeClass
 *     @codeCoverageIgnore
 *     @codeCoverageIgnoreStart
 *     @codeCoverageIgnoreEnd
 *     @covers
 *     @coversDefaultClass
 *     @coversNothing
 *     @dataProvider
 *     @depends
 *     @expectedException
 *     @expectedExceptionCode
 *     @expectedExceptionMessage
 *     @expectedExceptionMessageRegExp
 *     @group
 *     @large
 *     @medium
 *     @preserveGlobalState
 *     @requires
 *     @runTestsInSeparateProcesses
 *     @runInSeparateProcess
 *     @small
 *     @test
 *     @testdox
 *     @ticket
 *     @uses
 *
 * // PHPCheckStyle
 *     @SuppressWarnings
 *
 * // PHPStorm
 *     @noinspection
 *
 * // PEAR
 *     @package_version
 *
 * // PlantUML
 *     @enduml
 *     @startuml
 *
 * // other
 *     @fix
 *     @FIXME
 *     @fixme
 *     @override
 */'],
            ['
/**
 * @Foo({
 *     @Bar()}
 * )
 */'],
        ]);
=======
 */
'),
        ));

        $cases[] = array(
            '<?php

/**
* @see \User getId()
*/
',
        );

        return $cases;
>>>>>>> 996db90f
    }
}<|MERGE_RESOLUTION|>--- conflicted
+++ resolved
@@ -52,24 +52,8 @@
      */
     public function provideFixCases()
     {
-<<<<<<< HEAD
-        $edgeCases = [
-            [
-                '<?php
-
-/**
- * @see \User getId()
- */
-',
-            ],
-        ];
-
-        return $edgeCases + $this->createTestCases([
-            ['
-=======
-        $cases = $this->createTestCases(array(
-            array('
->>>>>>> 996db90f
+        $cases = $this->createTestCases([
+            ['
 /**
  * Foo.
  *
@@ -341,9 +325,19 @@
  * @Foo({
  *     @Bar()}
  * )
-<<<<<<< HEAD
  */'],
         ]);
+
+        $cases[] = [
+            '<?php
+
+/**
+ * @see \User getId()
+ */
+',
+        ];
+
+        return $cases;
     }
 
     /**
@@ -635,21 +629,5 @@
  * )
  */'],
         ]);
-=======
- */
-'),
-        ));
-
-        $cases[] = array(
-            '<?php
-
-/**
-* @see \User getId()
-*/
-',
-        );
-
-        return $cases;
->>>>>>> 996db90f
     }
 }