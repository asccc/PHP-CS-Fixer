--- conflicted
+++ resolved
@@ -749,15 +749,9 @@
         ;
 
         foreach ($statements as $statement) {
-<<<<<<< HEAD
             $cases[] = [sprintf($ifTemplate, $statement)];
             $cases[] = [sprintf($ifElseTemplate, $statement)];
-            $cases[] = [sprintf($IfElseIfTemplate, $statement)];
-=======
-            $cases[] = array(sprintf($ifTemplate, $statement));
-            $cases[] = array(sprintf($ifElseTemplate, $statement));
-            $cases[] = array(sprintf($ifElseIfTemplate, $statement));
->>>>>>> 542a1283
+            $cases[] = [sprintf($ifElseIfTemplate, $statement)];
         }
 
         $cases[] = [
