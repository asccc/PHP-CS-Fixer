<?php

/*
 * This file is part of PHP CS Fixer.
 *
 * (c) Fabien Potencier <fabien@symfony.com>
 *     Dariusz Rumiński <dariusz.ruminski@gmail.com>
 *
 * This source file is subject to the MIT license that is bundled
 * with this source code in the file LICENSE.
 */

namespace PhpCsFixer\Tests\Fixer\Basic;

use PhpCsFixer\Tests\Test\AbstractFixerTestCase;
use PhpCsFixer\WhitespacesFixerConfig;

/**
 * @author Dariusz Rumiński <dariusz.ruminski@gmail.com>
 *
 * @internal
 *
 * @covers \PhpCsFixer\Fixer\Basic\BracesFixer
 */
final class BracesFixerTest extends AbstractFixerTestCase
{
    private static $configurationOopPositionSameLine = ['position_after_functions_and_oop_constructs' => 'same'];
    private static $configurationCtrlStructPositionNextLine = ['position_after_control_structures' => 'next'];
    private static $configurationAnonymousPositionNextLine = ['position_after_anonymous_constructs' => 'next'];

    public function testInvalidConfigurationClassyConstructs()
    {
        $this->setExpectedExceptionRegExp(
            \PhpCsFixer\ConfigurationException\InvalidFixerConfigurationException::class,
            '#^\[braces\] Invalid configuration: The option "position_after_functions_and_oop_constructs" with value "neither" is invalid\. Accepted values are: "next", "same"\.$#'
        );

        $this->fixer->configure(['position_after_functions_and_oop_constructs' => 'neither']);
    }

    /**
     * @param string      $expected
     * @param null|string $input
     * @param null|array  $configuration
     *
     * @dataProvider provideFixControlContinuationBracesCases
     */
    public function testFixControlContinuationBraces($expected, $input = null, array $configuration = null)
    {
        if (null !== $configuration) {
            $this->fixer->configure($configuration);
        }

        $this->doTest($expected, $input);
    }

    public function provideFixControlContinuationBracesCases()
    {
        return [
            [
                '<?php
    $a = function() {
        $a = 1;
        while (false);
    };',
            ],
            [
                '<?php
    $a = function() {
        $a = 1;
        for ($i=0;$i<5;++$i);
    };',
            ],
            [
                '<?php
    class Foo
    {
        public function A()
        {
            ?>
            Test<?php echo $foobar; ?>Test
            <?php
            $a = 1;
        }
    }',
            ],
            [
                '<?php
    if (true) {
        $a = 1;
    } else {
        $b = 2;
    }',
                '<?php
    if (true) {
        $a = 1;
    }
    else {
        $b = 2;
    }',
            ],
            [
                '<?php
    try {
        throw new \Exception();
    } catch (\LogicException $e) {
        // do nothing
    } catch (\Exception $e) {
        // do nothing
    }',
                '<?php
    try {
        throw new \Exception();
    }catch (\LogicException $e) {
        // do nothing
    }
    catch (\Exception $e) {
        // do nothing
    }',
            ],
            [
                '<?php
    if (true) {
        echo 1;
    } elseif (true) {
        echo 2;
    }',
                '<?php
    if (true) {
        echo 1;
    } elseif (true)
    {
        echo 2;
    }',
            ],
            [
                '<?php
    try {
        echo 1;
    } catch (Exception $e) {
        echo 2;
    }',
                '<?php
    try
    {
        echo 1;
    }
    catch (Exception $e)
    {
        echo 2;
    }',
            ],
            [
                '<?php
    class Foo
    {
        public function bar(
            FooInterface $foo,
            BarInterface $bar,
            array $data = []
        ) {
        }
    }',
                '<?php
    class Foo
    {
        public function bar(
            FooInterface $foo,
            BarInterface $bar,
            array $data = []
        ){
        }
    }',
            ],
            [
                '<?php
    if (1) {
        self::${$key} = $val;
        self::${$type}[$rule] = $pattern;
        self::${$type}[$rule] = array_merge($pattern, self::${$type}[$rule]);
        self::${$type}[$rule] = $pattern + self::${$type}["rules"];
    }
                ',
            ],
            [
                '<?php
    if (1) {
        do {
            $a = 1;
        } while (true);
    }',
            ],
            [
                '<?php
    if /* 1 */ (2) {
    }',
                '<?php
    if /* 1 */ (2) {}',
            ],
            [
                '<?php
                    if (1) {
                        echo $items{0}->foo;
                        echo $collection->items{1}->property;
                    }
                ',
            ],
            [
                '<?php
    $a = function() {
        $a = 1;
        while (false);
    };',
                null,
                self::$configurationOopPositionSameLine,
            ],
            [
                '<?php
    $a = function()
    {
        $a = 1;
        while (false);
    };',
                '<?php
    $a = function() {
        $a = 1;
        while (false);
    };',
                self::$configurationAnonymousPositionNextLine,
            ],
            [
                '<?php
    $a = function() {
        $a = 1;
        for ($i=0;$i<5;++$i);
    };',
                null,
                self::$configurationOopPositionSameLine,
            ],
            [
                '<?php
    $a = function()
    {
        $a = 1;
        for ($i=0;$i<5;++$i);
    };',
                '<?php
    $a = function() {
        $a = 1;
        for ($i=0;$i<5;++$i);
    };',
                self::$configurationAnonymousPositionNextLine,
            ],
            [
                '<?php
    class Foo {
        public function A() {
            ?>
            Test<?php echo $foobar; ?>Test
            <?php
            $a = 1;
        }
    }',
                '<?php
    class Foo
    {
        public function A()
        {
            ?>
            Test<?php echo $foobar; ?>Test
            <?php
            $a = 1;
        }
    }',
                self::$configurationOopPositionSameLine,
            ],
            [
                '<?php
    if (true) {
        $a = 1;
    } else {
        $b = 2;
    }',
                '<?php
    if (true) {
        $a = 1;
    }
    else {
        $b = 2;
    }',
                self::$configurationOopPositionSameLine,
            ],
            [
                '<?php
    if (true)
    {
        $a = 1;
    }
    else
    {
        $b = 2;
    }',
                '<?php
    if (true) {
        $a = 1;
    }
    else {
        $b = 2;
    }',
                self::$configurationCtrlStructPositionNextLine,
            ],
            [
                '<?php
    try {
        throw new \Exception();
    } catch (\LogicException $e) {
        // do nothing
    } catch (\Exception $e) {
        // do nothing
    }',
                '<?php
    try {
        throw new \Exception();
    }catch (\LogicException $e) {
        // do nothing
    }
    catch (\Exception $e) {
        // do nothing
    }',
                self::$configurationOopPositionSameLine,
            ],
            [
                '<?php
    try
    {
        throw new \Exception();
    }
    catch (\LogicException $e)
    {
        // do nothing
    }
    catch (\Exception $e)
    {
        // do nothing
    }',
                '<?php
    try {
        throw new \Exception();
    }catch (\LogicException $e) {
        // do nothing
    }
    catch (\Exception $e) {
        // do nothing
    }',
                self::$configurationCtrlStructPositionNextLine,
            ],
            [
                '<?php
    if (true) {
        echo 1;
    } elseif (true) {
        echo 2;
    }',
                '<?php
    if (true) {
        echo 1;
    } elseif (true)
    {
        echo 2;
    }',
                self::$configurationOopPositionSameLine,
            ],
            [
                '<?php
    try {
        echo 1;
    } catch (Exception $e) {
        echo 2;
    }',
                '<?php
    try
    {
        echo 1;
    }
    catch (Exception $e)
    {
        echo 2;
    }',
                self::$configurationOopPositionSameLine,
            ],
            [
                '<?php
    class Foo {
        public function bar(
            FooInterface $foo,
            BarInterface $bar,
            array $data = []
        ) {
        }
    }',
                '<?php
    class Foo
    {
        public function bar(
            FooInterface $foo,
            BarInterface $bar,
            array $data = []
        ){
        }
    }',
                self::$configurationOopPositionSameLine,
            ],
            [
                '<?php
    if (1) {
        self::${$key} = $val;
        self::${$type}[$rule] = $pattern;
        self::${$type}[$rule] = array_merge($pattern, self::${$type}[$rule]);
        self::${$type}[$rule] = $pattern + self::${$type}["rules"];
    }
                ',
                null,
                self::$configurationOopPositionSameLine,
            ],
            [
                '<?php
    if (1) {
        do {
            $a = 1;
        } while (true);
    }',
                null,
                self::$configurationOopPositionSameLine,
            ],
            [
                '<?php
    if /* 1 */ (2) {
    }',
                '<?php
    if /* 1 */ (2) {}',
                self::$configurationOopPositionSameLine,
            ],
            [
                '<?php
                    if (1) {
                        echo $items{0}->foo;
                        echo $collection->items{1}->property;
                    }
                ',
                null,
                self::$configurationOopPositionSameLine,
            ],
            [
                '<?php class A
/** */
{
}',
                null,
                self::$configurationOopPositionSameLine,
            ],
            [
                '<?php
class Foo
{
    public function foo()
    {
        foo();

        // baz
        bar();
    }
}',
                '<?php
class Foo
{
    public function foo(){
    foo();

    // baz
    bar();
    }
}',
            ],
            [
                '<?php
class Foo
{
    public function foo($foo)
    {
        return $foo // foo
            ? \'foo\'
            : \'bar\'
        ;
    }
}',
            ],
            [
                '<?php
class Foo
{
    /**
     * Foo.
     */
    public $foo;

    /**
     * Bar.
     */
    public $bar;
}',
                '<?php
class Foo {
  /**
   * Foo.
   */
  public $foo;

  /**
   * Bar.
   */
  public $bar;
}',
            ],
            [
                '<?php
class Foo
{
    /*
     * Foo.
     */
    public $foo;

    /*
     * Bar.
     */
    public $bar;
}',
                '<?php
class Foo {
  /*
   * Foo.
   */
  public $foo;

  /*
   * Bar.
   */
  public $bar;
}',
            ],
            [
                '<?php
if (1==1) {
    $a = 1;
    // test
    $b = 2;
}',
                '<?php
if (1==1) {
 $a = 1;
  // test
  $b = 2;
}',
            ],
            [
                '<?php
if (1==1) {
    $a = 1;
    # test
    $b = 2;
}',
                '<?php
if (1==1) {
 $a = 1;
  # test
  $b = 2;
}',
            ],
            [
                '<?php
if (1==1) {
    $a = 1;
    /** @var int $b */
    $b = a();
}',
                '<?php
if (1==1) {
    $a = 1;
    /** @var int $b */
$b = a();
}',
            ],
            [
'<?php
    if ($b) {
        if (1==1) {
            $a = 1;
            // test
            $b = 2;
        }
    }
',
'<?php
    if ($b) {
        if (1==1) {
         $a = 1;
          // test
          $b = 2;
        }
    }
',
            ],
            [
'<?php
    if ($b) {
        if (1==1) {
            $a = 1;
            /* test */
            $b = 2;
            echo 123;//
        }
    }
',
'<?php
    if ($b) {
        if (1==1) {
         $a = 1;
          /* test */
          $b = 2;
          echo 123;//
        }
    }
',
            ],
            [
                '<?php
class A
{
    public function B()
    {/*
        */
        $a = 1;
    }
}',
                '<?php
class A {
    public function B()
    {/*
        */
      $a = 1;
    }
}',
            ],
            [
                '<?php
class B
{
    public function B()
    {
        /*
            *//**/
        $a = 1;
    }
}',
                '<?php
class B {
    public function B()
    {
    /*
        *//**/
       $a = 1;
    }
}',
            ],
            [
                '<?php
class C
{
    public function C()
    {
        /* */#
        $a = 1;
    }
}',
                '<?php
class C {
    public function C()
    {
    /* */#
       $a = 1;
    }
}',
            ],
            [
                '<?php
if ($a) { /*
*/
    echo 1;
}',
                '<?php
if ($a){ /*
*/
echo 1;
}',
            ],
            [
                '<?php
if ($a) { /**/ /*
*/
    echo 1;
    echo 2;
}',
                '<?php
if ($a){ /**/ /*
*/
echo 1;
echo 2;
}',
            ],
            [
                '<?php
foreach ($foo as $bar) {
    if (true) {
    }
    // comment
    elseif (false) {
    }
}',
            ],
            [
                '<?php
function foo()
{
    $bar = 1;                   // multiline ...
                                // ... comment
    $baz  = 2;                  // next comment
}',
            ],
            [
                '<?php
function foo()
{
    $foo = 1;

    // multiline...
    // ... comment
    return $foo;
}',
                '<?php
function foo()
{
        $foo = 1;

        // multiline...
        // ... comment
        return $foo;
}',
            ],
            [
                '<?php
function foo()
{
    $bar = 1;     /* bar */     // multiline ...
                                // ... comment
    $baz  = 2;    /* baz */     // next comment
}',
<<<<<<< HEAD
            ],
        ];
=======
            ),
            array(
                '<?php
function test()
{
//    $closure = function ($callback) use ($query) {
//        doSomething();
//
//        return true;
//    };
    $a = 3;
}',
            ),
            array(
                '<?php
function test()
{
//    $closure = function ($callback) use ($query) {
//        doSomething();
//        '.'
//        return true;
//    };
    $a = 3;
}',
            ),
        );
>>>>>>> 85118a40
    }

    /**
     * @param string      $expected
     * @param null|string $input
     * @param null|array  $configuration
     *
     * @dataProvider provideFixMissingBracesAndIndentCases
     */
    public function testFixMissingBracesAndIndent($expected, $input = null, array $configuration = null)
    {
        if (null !== $configuration) {
            $this->fixer->configure($configuration);
        }

        $this->doTest($expected, $input);
    }

    public function provideFixMissingBracesAndIndentCases()
    {
        return [
            [
                '<?php
if (true):
    $foo = 0;
endif;',
            ],
            [
                '<?php
if (true)  :
    $foo = 0;
endif;',
            ],
            [
                '<?php
    if (true) : $foo = 1; endif;',
            ],
            [
                '<?php
if (true) {
    $foo = 1;
}',
                '<?php
if (true)$foo = 1;',
            ],
            [
                '<?php
if (true) {
    $foo = 2;
}',
                '<?php
if (true)    $foo = 2;',
            ],
            [
                '<?php
if (true) {
    $foo = 3;
}',
                '<?php
if (true){$foo = 3;}',
            ],
            [
                '<?php
if (true) {
    echo 1;
} else {
    echo 2;
}',
                '<?php
if(true) { echo 1; } else echo 2;',
            ],
            [
                '<?php
if (true) {
    echo 3;
} else {
    echo 4;
}',
                '<?php
if(true) echo 3; else { echo 4; }',
            ],
            [
                '<?php
if (true) {
    echo 5;
} else {
    echo 6;
}',
                '<?php
if (true) echo 5; else echo 6;',
            ],
            [
                '<?php
if (true) {
    while (true) {
        $foo = 1;
        $bar = 2;
    }
}',
                '<?php
if (true) while (true) { $foo = 1; $bar = 2;}',
            ],
            [
                '<?php
if (true) {
    if (true) {
        echo 1;
    } else {
        echo 2;
    }
} else {
    echo 3;
}',
                '<?php
if (true) if (true) echo 1; else echo 2; else echo 3;',
            ],
            [
                '<?php
if (true) {
    // sth here...

    if ($a && ($b || $c)) {
        $d = 1;
    }
}',
                '<?php
if (true) {
    // sth here...

    if ($a && ($b || $c)) $d = 1;
}',
            ],
            [
                '<?php
for ($i = 1; $i < 10; ++$i) {
    echo $i;
}
for ($i = 1; $i < 10; ++$i) {
    echo $i;
}',
                '<?php
for ($i = 1; $i < 10; ++$i) echo $i;
for ($i = 1; $i < 10; ++$i) { echo $i; }',
            ],
            [
                '<?php
for ($i = 1; $i < 5; ++$i) {
    for ($i = 1; $i < 10; ++$i) {
        echo $i;
    }
}',
                '<?php
for ($i = 1; $i < 5; ++$i) for ($i = 1; $i < 10; ++$i) { echo $i; }',
            ],
            [
                '<?php
do {
    echo 1;
} while (false);',
                '<?php
do { echo 1; } while (false);',
            ],
            [
                '<?php
while ($foo->next());',
            ],
            [
                '<?php
foreach ($foo as $bar) {
    echo $bar;
}',
                '<?php
foreach ($foo as $bar) echo $bar;',
            ],
            [
                '<?php
if (true) {
    $a = 1;
}',
                '<?php
if (true) {$a = 1;}',
            ],
            [
                '<?php
if (true) {
    $a = 1;
}',
                '<?php
if (true) {
 $a = 1;
}',
            ],
            [
                '<?php
if (true) {
    $a = 1;
    $b = 2;
    while (true) {
        $c = 3;
    }
    $d = 4;
}',
                '<?php
if (true) {
 $a = 1;
        $b = 2;
  while (true) {
            $c = 3;
                        }
        $d = 4;
}',
            ],
            [
                '<?php
if (true) {
    $a = 1;


    $b = 2;
}',
            ],
            [
                '<?php
if (1) {
    $a = 1;

    // comment at end
}',
            ],
            [
                '<?php
if (1) {
    if (2) {
        $a = "a";
    } elseif (3) {
        $b = "b";
        // comment
    } else {
        $c = "c";
    }
    $d = "d";
}',
            ],
            [
                '<?php
foreach ($numbers as $num) {
    for ($i = 0; $i < $num; ++$i) {
        $a = "a";
    }
    $b = "b";
}',
            ],
            [
                '<?php
if (1) {
    if (2) {
        $foo = 2;

        if (3) {
            $foo = 3;
        }
    }
}',
            ],
            [
                '<?php
    declare(ticks = 1) {
        $ticks = 1;
    }',
                '<?php
    declare  (
    ticks = 1  ) {
  $ticks = 1;
    }',
            ],
            [
                '<?php
    if (true) {
        foo();
    } elseif (true) {
        bar();
    }',
                '<?php
    if (true)
    {
        foo();
    } elseif (true)
    {
        bar();
    }',
            ],
            [
                '<?php
    while (true) {
        foo();
    }',
                '<?php
    while (true)
    {
        foo();
    }',
            ],
            [
                '<?php
    do {
        echo $test;
    } while ($test = $this->getTest());',
                '<?php
    do
    {
        echo $test;
    }
    while ($test = $this->getTest());',
            ],
            [
                '<?php
    do {
        echo $test;
    } while ($test = $this->getTest());',
                '<?php
    do
    {
        echo $test;
    }while ($test = $this->getTest());',
            ],
            [
                '<?php
    class ClassName
    {




        /**
         * comment
         */
        public $foo = null;
    }',
                '<?php
    class ClassName
    {




        /**
         * comment
         */
        public $foo = null;


    }',
            ],
            [
                '<?php
    while ($true) {
        try {
            throw new \Exception();
        } catch (\Exception $e) {
            // do nothing
        }
    }',
            ],
            [
                '<?php
    interface Foo
    {
        public function setConfig(ConfigInterface $config);
    }',
            ],
            [
                '<?php
function bar()
{
    $a = 1; //comment
}',
            ],
            [
                '<?php

function & lambda()
{
    return function () {
    };
}',
            ],
            [
                '<?php
function nested()
{
    $a = "a{$b->c()}d";
}',
            ],
            [
                '<?php
function foo()
{
    $a = $b->{$c->d}($e);
    $f->{$g} = $h;
    $i->{$j}[$k] = $l;
    $m = $n->{$o};
    $p = array($q->{$r}, $s->{$t});
    $u->{$v}->w = 1;
}',
            ],
            [
                '<?php
function mixed()
{
    $a = $b->{"a{$c}d"}();
}',
            ],
            [
                '<?php
function mixedComplex()
{
    $a = $b->{"a{$c->{\'foo-bar\'}()}d"}();
}',
            ],
            [
                '<?php
function mixedComplex()
{
    $a = ${"b{$foo}"}->{"a{$c->{\'foo-bar\'}()}d"}();
}',
            ],
            [
                '<?php
    if (true):
        echo 1;
    else:
        echo 2;
    endif;
',
            ],
            [
                '<?php
    if ($test) { //foo
        echo 1;
    }',
            ],
            [
                '<?php
    if (true) {
        // foo
        // bar
        if (true) {
            print("foo");
            print("bar");
        }
    }',
                '<?php
    if (true)
        // foo
        // bar
            {
        if (true)
        {
            print("foo");
            print("bar");
        }
    }',
            ],
            [
                '<?php
    if (true) {
        // foo
        /* bar */
        if (true) {
            print("foo");
            print("bar");
        }
    }',
                '<?php
    if (true)
        // foo
        /* bar */{
        if (true)
        {
            print("foo");
            print("bar");
        }
    }',
            ],
            [
                '<?php if (true) {
    echo "s";
} ?>x',
                '<?php if (true) echo "s" ?>x',
            ],
            [
                '<?php
    class Foo
    {
        public function getFaxNumbers()
        {
            if (1) {
                return $this->phoneNumbers->filter(function ($phone) {
                    $a = 1;
                    $b = 1;
                    $c = 1;
                    return ($phone->getType() === 1) ? true : false;
                });
            }
        }
    }',
                '<?php
    class Foo
    {
        public function getFaxNumbers()
        {
            if (1)
                return $this->phoneNumbers->filter(function ($phone) {
                    $a = 1;
                    $b = 1;
                    $c = 1;
                    return ($phone->getType() === 1) ? true : false;
                });
        }
    }',
            ],
            [
                '<?php
if (true) {
    if (true) {
        echo 1;
    } elseif (true) {
        echo 2;
    } else {
        echo 3;
    }
}
',
                '<?php
if(true)
    if(true)
        echo 1;
    elseif(true)
        echo 2;
    else
        echo 3;
',
            ],
            [
                '<?php
if (true) {
    if (true) {
        echo 1;
    } elseif (true) {
        echo 2;
    } else {
        echo 3;
    }
}
echo 4;
',
                '<?php
if(true)
    if(true)
        echo 1;
    elseif(true)
        echo 2;
    else
        echo 3;
echo 4;
',
            ],
            [
                '<?php
if (true) {
    if (true) {
        echo 1;
    } elseif (true) {
        echo 2;
    } else {
        echo 3;
    }
}',
                '<?php
if(true) if(true) echo 1; elseif(true) echo 2; else echo 3;',
            ],
            [
                '<?php
if (true) {
    if (true) {
        echo 1;
    } else {
        echo 2;
    }
} else {
    echo 3;
}',
                '<?php
if(true) if(true) echo 1; else echo 2; else echo 3;',
            ],
            [
                '<?php
foreach ($data as $val) {
    // test val
    if ($val === "errors") {
        echo "!";
    }
}',
                '<?php
foreach ($data as $val)
    // test val
    if ($val === "errors") {
        echo "!";
    }',
            ],
            [
                '<?php
if (1) {
    foreach ($data as $val) {
        // test val
        if ($val === "errors") {
            echo "!";
        }
    }
}',
                '<?php
if (1)
    foreach ($data as $val)
        // test val
        if ($val === "errors") {
            echo "!";
        }',
            ],

            [
                '<?php
    class Foo
    {
        public function main()
        {
            echo "Hello";
        }
    }',
                '<?php
    class Foo
    {
      public function main()
      {
        echo "Hello";
      }
    }',
            ],

            [
                '<?php
class Foo
{
    public function main()
    {
        echo "Hello";
    }
}',
                '<?php
class Foo
{
  public function main()
  {
    echo "Hello";
  }
}',
            ],
            [
                '<?php
    class Foo
    {
        public $bar;
        public $baz;
    }',
                '<?php
    class Foo
    {
                public $bar;
                public $baz;
    }',
            ],
            [
                '<?php
    function myFunction($foo, $bar)
    {
        return \Foo::{$foo}($bar);
    }',
            ],
            [
                '<?php
    class C
    {
        public function __construct(
        )
        //comment
        {
        }
    }',
                '<?php
    class C {
        public function __construct(
        )
        //comment
        {}
    }',
            ],
            [
                '<?php
if (true):
    $foo = 0;
endif;',
                null,
                self::$configurationOopPositionSameLine,
            ],
            [
                '<?php
if (true)  :
    $foo = 0;
endif;',
                null,
                self::$configurationOopPositionSameLine,
            ],
            [
                '<?php
    if (true) : $foo = 1; endif;',
                null,
                self::$configurationOopPositionSameLine,
            ],
            [
                '<?php
if (true) {
    $foo = 1;
}',
                '<?php
if (true)$foo = 1;',
                self::$configurationOopPositionSameLine,
            ],
            [
                '<?php
if (true) {
    $foo = 2;
}',
                '<?php
if (true)    $foo = 2;',
                self::$configurationOopPositionSameLine,
            ],
            [
                '<?php
if (true) {
    $foo = 3;
}',
                '<?php
if (true){$foo = 3;}',
                self::$configurationOopPositionSameLine,
            ],
            [
                '<?php
if (true) {
    echo 1;
} else {
    echo 2;
}',
                '<?php
if(true) { echo 1; } else echo 2;',
                self::$configurationOopPositionSameLine,
            ],
            [
                '<?php
if (true) {
    echo 3;
} else {
    echo 4;
}',
                '<?php
if(true) echo 3; else { echo 4; }',
                self::$configurationOopPositionSameLine,
            ],
            [
                '<?php
if (true) {
    echo 5;
} else {
    echo 6;
}',
                '<?php
if (true) echo 5; else echo 6;',
                self::$configurationOopPositionSameLine,
            ],
            [
                '<?php
if (true) {
    while (true) {
        $foo = 1;
        $bar = 2;
    }
}',
                '<?php
if (true) while (true) { $foo = 1; $bar = 2;}',
                self::$configurationOopPositionSameLine,
            ],
            [
                '<?php
if (true) {
    if (true) {
        echo 1;
    } else {
        echo 2;
    }
} else {
    echo 3;
}',
                '<?php
if (true) if (true) echo 1; else echo 2; else echo 3;',
                self::$configurationOopPositionSameLine,
            ],
            [
                '<?php
if (true) {
    // sth here...

    if ($a && ($b || $c)) {
        $d = 1;
    }
}',
                '<?php
if (true) {
    // sth here...

    if ($a && ($b || $c)) $d = 1;
}',
                self::$configurationOopPositionSameLine,
            ],
            [
                '<?php
for ($i = 1; $i < 10; ++$i) {
    echo $i;
}
for ($i = 1; $i < 10; ++$i) {
    echo $i;
}',
                '<?php
for ($i = 1; $i < 10; ++$i) echo $i;
for ($i = 1; $i < 10; ++$i) { echo $i; }',
                self::$configurationOopPositionSameLine,
            ],
            [
                '<?php
for ($i = 1; $i < 5; ++$i) {
    for ($i = 1; $i < 10; ++$i) {
        echo $i;
    }
}',
                '<?php
for ($i = 1; $i < 5; ++$i) for ($i = 1; $i < 10; ++$i) { echo $i; }',
                self::$configurationOopPositionSameLine,
            ],
            [
                '<?php
do {
    echo 1;
} while (false);',
                '<?php
do { echo 1; } while (false);',
                self::$configurationOopPositionSameLine,
            ],
            [
                '<?php
while ($foo->next());',
                null,
                self::$configurationOopPositionSameLine,
            ],
            [
                '<?php
foreach ($foo as $bar) {
    echo $bar;
}',
                '<?php
foreach ($foo as $bar) echo $bar;',
                self::$configurationOopPositionSameLine,
            ],
            [
                '<?php
if (true) {
    $a = 1;
}',
                '<?php
if (true) {$a = 1;}',
                self::$configurationOopPositionSameLine,
            ],
            [
                '<?php
if (true) {
    $a = 1;
}',
                '<?php
if (true) {
 $a = 1;
}',
                self::$configurationOopPositionSameLine,
            ],
            [
                '<?php
if (true) {
    $a = 1;
    $b = 2;
    while (true) {
        $c = 3;
    }
    $d = 4;
}',
                '<?php
if (true) {
 $a = 1;
        $b = 2;
  while (true) {
            $c = 3;
                        }
        $d = 4;
}',
                self::$configurationOopPositionSameLine,
            ],
            [
                '<?php
if (true) {
    $a = 1;


    $b = 2;
}',
                null,
                self::$configurationOopPositionSameLine,
            ],
            [
                '<?php
if (1) {
    $a = 1;

    // comment at end
}',
                null,
                self::$configurationOopPositionSameLine,
            ],
            [
                '<?php
if (1) {
    if (2) {
        $a = "a";
    } elseif (3) {
        $b = "b";
        // comment
    } else {
        $c = "c";
    }
    $d = "d";
}',
                null,
                self::$configurationOopPositionSameLine,
            ],
            [
                '<?php
foreach ($numbers as $num) {
    for ($i = 0; $i < $num; ++$i) {
        $a = "a";
    }
    $b = "b";
}',
                null,
                self::$configurationOopPositionSameLine,
            ],
            [
                '<?php
if (1) {
    if (2) {
        $foo = 2;

        if (3) {
            $foo = 3;
        }
    }
}',
                null,
                self::$configurationOopPositionSameLine,
            ],
            [
                '<?php
    declare(ticks = 1) {
        $ticks = 1;
    }',
                '<?php
    declare  (
    ticks = 1  ) {
  $ticks = 1;
    }',
                self::$configurationOopPositionSameLine,
            ],
            [
                '<?php
    if (true) {
        foo();
    } elseif (true) {
        bar();
    }',
                '<?php
    if (true)
    {
        foo();
    } elseif (true)
    {
        bar();
    }',
                self::$configurationOopPositionSameLine,
            ],
            [
                '<?php
    while (true) {
        foo();
    }',
                '<?php
    while (true)
    {
        foo();
    }',
                self::$configurationOopPositionSameLine,
            ],
            [
                '<?php
    do {
        echo $test;
    } while ($test = $this->getTest());',
                '<?php
    do
    {
        echo $test;
    }
    while ($test = $this->getTest());',
                self::$configurationOopPositionSameLine,
            ],
            [
                '<?php
    do {
        echo $test;
    } while ($test = $this->getTest());',
                '<?php
    do
    {
        echo $test;
    }while ($test = $this->getTest());',
                self::$configurationOopPositionSameLine,
            ],
            [
                '<?php
    class ClassName {




        /**
         * comment
         */
        public $foo = null;
    }',
                '<?php
    class ClassName
    {




        /**
         * comment
         */
        public $foo = null;


    }',
                self::$configurationOopPositionSameLine,
            ],
            [
                '<?php
    class ClassName {




        /**
         * comment
         */
        public $foo = null;
    }',
                '<?php
    class ClassName
    {




        /**
         * comment
         */
        public $foo = null;


    }',
                self::$configurationOopPositionSameLine + self::$configurationCtrlStructPositionNextLine,
            ],
            [
                '<?php
    while ($true) {
        try {
            throw new \Exception();
        } catch (\Exception $e) {
            // do nothing
        }
    }',
                null,
                self::$configurationOopPositionSameLine,
            ],
            [
                '<?php
    while ($true)
    {
        try
        {
            throw new \Exception();
        }
        catch (\Exception $e)
        {
            // do nothing
        }
    }',
                '<?php
    while ($true) {
        try {
            throw new \Exception();
        } catch (\Exception $e) {
            // do nothing
        }
    }',
                self::$configurationOopPositionSameLine + self::$configurationCtrlStructPositionNextLine,
            ],
            [
                '<?php
    interface Foo {
        public function setConfig(ConfigInterface $config);
    }',
                '<?php
    interface Foo
    {
        public function setConfig(ConfigInterface $config);
    }',
                self::$configurationOopPositionSameLine,
            ],
            [
                '<?php
    interface Foo {
        public function setConfig(ConfigInterface $config);
    }',
                '<?php
    interface Foo
    {
        public function setConfig(ConfigInterface $config);
    }',
                self::$configurationOopPositionSameLine + self::$configurationCtrlStructPositionNextLine,
            ],
            [
                '<?php
function bar() {
    $a = 1; //comment
}',
                '<?php
function bar()
{
    $a = 1; //comment
}',
                self::$configurationOopPositionSameLine,
            ],
            [
                '<?php

function & lambda() {
    return function () {
    };
}',
                '<?php

function & lambda()
{
    return function () {
    };
}',
                self::$configurationOopPositionSameLine,
            ],
            [
                '<?php

function & lambda() {
    return function ()
    {
    };
}',
                '<?php

function & lambda()
{
    return function () {
    };
}',
                self::$configurationOopPositionSameLine + self::$configurationAnonymousPositionNextLine,
            ],
            [
                '<?php

function & lambda() {
    return function () {
    };
}',
                '<?php

function & lambda()
{
    return function () {
    };
}',
                self::$configurationOopPositionSameLine + self::$configurationCtrlStructPositionNextLine,
            ],
            [
                '<?php
function nested() {
    $a = "a{$b->c()}d";
}',
                '<?php
function nested()
{
    $a = "a{$b->c()}d";
}',
                self::$configurationOopPositionSameLine,
            ],
            [
                '<?php
function nested() {
    $a = "a{$b->c()}d";
}',
                '<?php
function nested()
{
    $a = "a{$b->c()}d";
}',
                self::$configurationOopPositionSameLine + self::$configurationCtrlStructPositionNextLine,
            ],
            [
                '<?php
function foo() {
    $a = $b->{$c->d}($e);
    $f->{$g} = $h;
    $i->{$j}[$k] = $l;
    $m = $n->{$o};
    $p = array($q->{$r}, $s->{$t});
    $u->{$v}->w = 1;
}',
                '<?php
function foo()
{
    $a = $b->{$c->d}($e);
    $f->{$g} = $h;
    $i->{$j}[$k] = $l;
    $m = $n->{$o};
    $p = array($q->{$r}, $s->{$t});
    $u->{$v}->w = 1;
}',
                self::$configurationOopPositionSameLine,
            ],
            [
                '<?php
function foo() {
    $a = $b->{$c->d}($e);
    $f->{$g} = $h;
    $i->{$j}[$k] = $l;
    $m = $n->{$o};
    $p = array($q->{$r}, $s->{$t});
    $u->{$v}->w = 1;
}',
                '<?php
function foo()
{
    $a = $b->{$c->d}($e);
    $f->{$g} = $h;
    $i->{$j}[$k] = $l;
    $m = $n->{$o};
    $p = array($q->{$r}, $s->{$t});
    $u->{$v}->w = 1;
}',
                self::$configurationOopPositionSameLine + self::$configurationCtrlStructPositionNextLine,
            ],
            [
                '<?php
function mixed() {
    $a = $b->{"a{$c}d"}();
}',
                '<?php
function mixed()
{
    $a = $b->{"a{$c}d"}();
}',
                self::$configurationOopPositionSameLine,
            ],
            [
                '<?php
function mixedComplex() {
    $a = $b->{"a{$c->{\'foo-bar\'}()}d"}();
}',
                '<?php
function mixedComplex()
{
    $a = $b->{"a{$c->{\'foo-bar\'}()}d"}();
}',
                self::$configurationOopPositionSameLine,
            ],
            [
                '<?php
function mixedComplex() {
    $a = ${"b{$foo}"}->{"a{$c->{\'foo-bar\'}()}d"}();
}',
                '<?php
function mixedComplex()
{
    $a = ${"b{$foo}"}->{"a{$c->{\'foo-bar\'}()}d"}();
}',
                self::$configurationOopPositionSameLine,
            ],
            [
                '<?php
    if (true):
        echo 1;
    else:
        echo 2;
    endif;
',
                null,
                self::$configurationOopPositionSameLine,
            ],
            [
                '<?php
    if (true):
        echo 1;
    else:
        echo 2;
    endif;
',
                null,
                self::$configurationOopPositionSameLine + self::$configurationCtrlStructPositionNextLine,
            ],
            [
                '<?php
    if ($test) { //foo
        echo 1;
    }',
                null,
                self::$configurationOopPositionSameLine,
            ],
            [
                '<?php
    if (true) {
        // foo
        // bar
        if (true) {
            print("foo");
            print("bar");
        }
    }',
                '<?php
    if (true)
        // foo
        // bar
            {
        if (true)
        {
            print("foo");
            print("bar");
        }
    }',
                self::$configurationOopPositionSameLine,
            ],
            [
                '<?php
    if (true)
    {
        // foo
        // bar
        if (true)
        {
            print("foo");
            print("bar");
        }
    }',
                '<?php
    if (true)
        // foo
        // bar
            {
        if (true)
        {
            print("foo");
            print("bar");
        }
    }',
                self::$configurationOopPositionSameLine + self::$configurationCtrlStructPositionNextLine,
            ],
            [
                '<?php
    if (true) {
        // foo
        /* bar */
        if (true) {
            print("foo");
            print("bar");
        }
    }',
                '<?php
    if (true)
        // foo
        /* bar */{
        if (true)
        {
            print("foo");
            print("bar");
        }
    }',
                self::$configurationOopPositionSameLine,
            ],
            [
                '<?php if (true) {
    echo "s";
} ?>x',
                '<?php if (true) echo "s" ?>x',
                self::$configurationOopPositionSameLine,
            ],
            [
                '<?php
    class Foo {
        public function getFaxNumbers() {
            if (1) {
                return $this->phoneNumbers->filter(function ($phone) {
                    $a = 1;
                    $b = 1;
                    $c = 1;
                    return ($phone->getType() === 1) ? true : false;
                });
            }
        }
    }',
                '<?php
    class Foo
    {
        public function getFaxNumbers()
        {
            if (1)
                return $this->phoneNumbers->filter(function ($phone) {
                    $a = 1;
                    $b = 1;
                    $c = 1;
                    return ($phone->getType() === 1) ? true : false;
                });
        }
    }',
                self::$configurationOopPositionSameLine,
            ],
            [
                '<?php
    class Foo {
        public function getFaxNumbers() {
            if (1)
            {
                return $this->phoneNumbers->filter(function ($phone) {
                    $a = 1;
                    $b = 1;
                    $c = 1;
                    return ($phone->getType() === 1) ? true : false;
                });
            }
        }
    }',
                '<?php
    class Foo
    {
        public function getFaxNumbers()
        {
            if (1)
                return $this->phoneNumbers->filter(function ($phone) {
                    $a = 1;
                    $b = 1;
                    $c = 1;
                    return ($phone->getType() === 1) ? true : false;
                });
        }
    }',
                self::$configurationOopPositionSameLine + self::$configurationCtrlStructPositionNextLine,
            ],
            [
                '<?php
    class Foo {
        public function getFaxNumbers() {
            if (1)
            {
                return $this->phoneNumbers->filter(function ($phone)
                {
                    $a = 1;
                    $b = 1;
                    $c = 1;
                    return ($phone->getType() === 1) ? true : false;
                });
            }
        }
    }',
                '<?php
    class Foo
    {
        public function getFaxNumbers()
        {
            if (1)
                return $this->phoneNumbers->filter(function ($phone) {
                    $a = 1;
                    $b = 1;
                    $c = 1;
                    return ($phone->getType() === 1) ? true : false;
                });
        }
    }',
                self::$configurationOopPositionSameLine + self::$configurationCtrlStructPositionNextLine + self::$configurationAnonymousPositionNextLine,
            ],
            [
                '<?php
if (true) {
    if (true) {
        echo 1;
    } elseif (true) {
        echo 2;
    } else {
        echo 3;
    }
}
',
                '<?php
if(true)
    if(true)
        echo 1;
    elseif(true)
        echo 2;
    else
        echo 3;
',
                self::$configurationOopPositionSameLine,
            ],
            [
                '<?php
if (true) {
    if (true) {
        echo 1;
    } elseif (true) {
        echo 2;
    } else {
        echo 3;
    }
}
echo 4;
',
                '<?php
if(true)
    if(true)
        echo 1;
    elseif(true)
        echo 2;
    else
        echo 3;
echo 4;
',
                self::$configurationOopPositionSameLine,
            ],
            [
                '<?php
if (true) {
    if (true) {
        echo 1;
    } elseif (true) {
        echo 2;
    } else {
        echo 3;
    }
}',
                '<?php
if(true) if(true) echo 1; elseif(true) echo 2; else echo 3;',
                self::$configurationOopPositionSameLine,
            ],
            [
                '<?php
if (true) {
    if (true) {
        echo 1;
    } else {
        echo 2;
    }
} else {
    echo 3;
}',
                '<?php
if(true) if(true) echo 1; else echo 2; else echo 3;',
                self::$configurationOopPositionSameLine,
            ],
            [
                '<?php
foreach ($data as $val) {
    // test val
    if ($val === "errors") {
        echo "!";
    }
}',
                '<?php
foreach ($data as $val)
    // test val
    if ($val === "errors") {
        echo "!";
    }',
                self::$configurationOopPositionSameLine,
            ],
            [
                '<?php
if (1) {
    foreach ($data as $val) {
        // test val
        if ($val === "errors") {
            echo "!";
        }
    }
}',
                '<?php
if (1)
    foreach ($data as $val)
        // test val
        if ($val === "errors") {
            echo "!";
        }',
                self::$configurationOopPositionSameLine,
            ],

            [
                '<?php
    class Foo {
        public function main() {
            echo "Hello";
        }
    }',
                '<?php
    class Foo
    {
      public function main()
      {
        echo "Hello";
      }
    }',
                self::$configurationOopPositionSameLine,
            ],
            [
                '<?php
class Foo {
    public function main() {
        echo "Hello";
    }
}',
                '<?php
class Foo
{
  public function main()
  {
    echo "Hello";
  }
}',
                self::$configurationOopPositionSameLine,
            ],
            [
                '<?php
class Foo {
    public function main() {
        echo "Hello";
    }
}',
                '<?php
class Foo
{
  public function main()
  {
    echo "Hello";
  }
}',
                self::$configurationOopPositionSameLine + self::$configurationCtrlStructPositionNextLine,
            ],
            [
                '<?php
    class Foo {
        public $bar;
        public $baz;
    }',
                '<?php
    class Foo
    {
                public $bar;
                public $baz;
    }',
                self::$configurationOopPositionSameLine,
            ],
            [
                '<?php
    function myFunction($foo, $bar) {
        return \Foo::{$foo}($bar);
    }',
                '<?php
    function myFunction($foo, $bar)
    {
        return \Foo::{$foo}($bar);
    }',
                self::$configurationOopPositionSameLine,
            ],
            [
                '<?php
    class C {
        public function __construct(
        )
        //comment
        {
        }
    }',
                '<?php
    class C {
        public function __construct(
        )
        //comment
        {}
    }',
                self::$configurationOopPositionSameLine,
            ],
            [
                '<?php
class Something # a
{
    public function sth() //
    {
        return function (int $foo) use ($bar) {
            return $bar;
        };
    }
}

function C() /**/ //    # /**/
{
}

function D() /**
*
*/
{
}',
                '<?php
class Something # a
{
    public function sth() //
    {
        return function (int $foo) use ($bar) { return $bar; };
    }
}

function C() /**/ //    # /**/
{
}

function D() /**
*
*/
{
}',
                self::$configurationOopPositionSameLine,
            ],
            [
                '<?php
if ($foo) {
    foo();

//    if ($bar === \'bar\') {
//        return [];
//    }
} else {
    bar();
}
',
            ],
            [
                '<?php
if ($foo) {
    foo();

//    if ($bar === \'bar\') {
    //        return [];
//    }
} else {
    bar();
}
',
            ],
            [
                '<?php
if ($foo) {
    foo();

//    if ($bar === \'bar\') {
//        return [];
//    }
    '.'
    $bar = \'bar\';
} else {
    bar();
}
',
            ],
            [
                '<?php
if ($foo) {
    foo();

//    bar();
    '.'
    $bar = \'bar\';
} else {
    bar();
}
',
            ],
            [
                '<?php
if ($foo) {
    foo();
//    bar();
    '.'
    $bar = \'bar\';
} else {
    bar();
}
',
            ],
            [
                '<?php
if ($foo) {
    foo();
    '.'
//    bar();
    $bar = \'bar\';
} else {
    bar();
}
',
            ],
            [
                '<?php
if ($foo) {
    foo();
    '.'
//    bar();
} else {
    bar();
}
',
            ],
            [
                '<?php
function foo()
{
    $a = 1;
    // we will return sth
    return $a;
}
',
                '<?php
function foo()
{
    $a = 1;
// we will return sth
    return $a;
}
',
            ],
            [
                '<?php
function foo()
{
    $a = 1;
    '.'
//    bar();
    // we will return sth
    return $a;
}
',
                '<?php
function foo()
{
    $a = 1;
    '.'
//    bar();
// we will return sth
    return $a;
}
',
            ],
            [
                '<?php
function foo()
{
    $a = 1;
//    if ($a === \'bar\') {
//        return [];
//    }
    // we will return sth
    return $a;
}
',
                '<?php
function foo()
{
    $a = 1;
//    if ($a === \'bar\') {
//        return [];
//    }
// we will return sth
    return $a;
}
',
            ],
        ];
    }

    /**
     * @param string      $expected
     * @param null|string $input
     * @param null|array  $configuration
     *
     * @dataProvider provideFixClassyBracesCases
     */
    public function testFixClassyBraces($expected, $input = null, array $configuration = null)
    {
        if (null !== $configuration) {
            $this->fixer->configure($configuration);
        }

        $this->doTest($expected, $input);
    }

    public function provideFixClassyBracesCases()
    {
        return [
            [
                '<?php
                    class FooA
                    {
                    }',
                '<?php
                    class FooA {}',
            ],
            [
                '<?php
                    class FooB
                    {
                    }',
                '<?php
                    class FooB{}',
            ],
            [
                '<?php
                    class FooC
                    {
                    }',
                '<?php
                    class FooC
{}',
            ],
            [
                '<?php
                    interface FooD
                    {
                    }',
                '<?php
                    interface FooD {}',
            ],
            [
                '<?php
                class TestClass extends BaseTestClass implements TestInterface
                {
                    private $foo;
                }',
                '<?php
                class TestClass extends BaseTestClass implements TestInterface { private $foo;}',
            ],
            [
                '<?php
abstract class Foo
{
    public function getProcess($foo)
    {
        return true;
    }
}',
            ],
            ['<?php
function foo()
{
    return "$c ($d)";
}',
            ],
            [
                '<?php
                    class FooA {
                    }',
                '<?php
                    class FooA {}',
                self::$configurationOopPositionSameLine,
            ],
            [
                '<?php
                    class FooB {
                    }',
                '<?php
                    class FooB{}',
                self::$configurationOopPositionSameLine,
            ],
            [
                '<?php
                    class FooC {
                    }',
                '<?php
                    class FooC
{}',
                self::$configurationOopPositionSameLine,
            ],
            [
                '<?php
                    interface FooD {
                    }',
                '<?php
                    interface FooD {}',
                self::$configurationOopPositionSameLine,
            ],
            [
                '<?php
                class TestClass extends BaseTestClass implements TestInterface {
                    private $foo;
                }',
                '<?php
                class TestClass extends BaseTestClass implements TestInterface { private $foo;}',
                self::$configurationOopPositionSameLine,
            ],
            [
                '<?php
abstract class Foo {
    public function getProcess($foo) {
        return true;
    }
}',
                '<?php
abstract class Foo
{
    public function getProcess($foo)
    {
        return true;
    }
}',
                self::$configurationOopPositionSameLine,
            ],
            [
                '<?php
function foo() {
    return "$c ($d)";
}',
                '<?php
function foo()
{
    return "$c ($d)";
}',
                self::$configurationOopPositionSameLine,
            ],
            [
                '<?php
    trait TFoo
    {
        public $a;
    }',
                '<?php
    trait TFoo {public $a;}',
            ],
            [
                '<?php
    trait TFoo {
        public $a;
    }',
                '<?php
    trait TFoo {public $a;}',
                self::$configurationOopPositionSameLine,
            ],
            [
                '<?php
    trait TFoo
    {
        public $a;
    }',
                '<?php
    trait TFoo {public $a;}',
            ],
            [
                '<?php
    trait TFoo {
        public $a;
    }',
                '<?php
    trait TFoo {public $a;}',
                self::$configurationOopPositionSameLine,
            ],
        ];
    }

    /**
     * @param string      $expected
     * @param null|string $input
     * @param null|array  $configuration
     *
     * @dataProvider provideFixAnonFunctionInShortArraySyntaxCases
     */
    public function testFixAnonFunctionInShortArraySyntax($expected, $input = null, array $configuration = null)
    {
        if (null !== $configuration) {
            $this->fixer->configure($configuration);
        }

        $this->doTest($expected, $input);
    }

    public function provideFixAnonFunctionInShortArraySyntaxCases()
    {
        return [
            [
                '<?php
    function myFunction()
    {
        return [
            [
                "callback" => function ($data) {
                    return true;
                }
            ],
            [
                "callback" => function ($data) {
                    return true;
                },
            ],
        ];
    }',
                '<?php
    function myFunction()
    {
        return [
            [
                "callback" => function ($data) {
                        return true;
                    }
            ],
            [
                "callback" => function ($data) { return true; },
            ],
        ];
    }',
            ],
            [
                '<?php
    function myFunction() {
        return [
            [
                "callback" => function ($data) {
                    return true;
                }
            ],
            [
                "callback" => function ($data) {
                    return true;
                },
            ],
        ];
    }',
                '<?php
    function myFunction()
    {
        return [
            [
                "callback" => function ($data) {
                        return true;
                    }
            ],
            [
                "callback" => function ($data) { return true; },
            ],
        ];
    }',
                self::$configurationOopPositionSameLine,
            ],
            [
                '<?php
    function myFunction() {
        return [
            [
                "callback" => function ($data)
                {
                    return true;
                }
            ],
            [
                "callback" => function ($data)
                {
                    return true;
                },
            ],
        ];
    }',
                '<?php
    function myFunction()
    {
        return [
            [
                "callback" => function ($data) {
                        return true;
                    }
            ],
            [
                "callback" => function ($data) { return true; },
            ],
        ];
    }',
                self::$configurationOopPositionSameLine + self::$configurationAnonymousPositionNextLine,
            ],
        ];
    }

    /**
     * @param string      $expected
     * @param null|string $input
     * @param null|array  $configuration
     *
     * @dataProvider provideFixCommentBeforeBraceCases
     */
    public function testFixCommentBeforeBrace($expected, $input = null, array $configuration = null)
    {
        if (null !== $configuration) {
            $this->fixer->configure($configuration);
        }

        $this->doTest($expected, $input);
    }

    public function provideFixCommentBeforeBraceCases()
    {
        return [
            [
                '<?php ',
            ],
            [
                '<?php
    if ($test) { // foo
        echo 1;
    }',
                '<?php
    if ($test) // foo
    {
        echo 1;
    }',
            ],
            [
                '<?php
    $foo = function ($x) use ($y) { // foo
        echo 1;
    };',
                '<?php
    $foo = function ($x) use ($y) // foo
    {
        echo 1;
    };',
            ],
            [
                '<?php ',
                null,
                self::$configurationOopPositionSameLine,
            ],
            [
                '<?php
    if ($test) { // foo
        echo 1;
    }',
                '<?php
    if ($test) // foo
    {
        echo 1;
    }',
                self::$configurationOopPositionSameLine,
            ],
            [
                '<?php
    $foo = function ($x) use ($y) { // foo
        echo 1;
    };',
                '<?php
    $foo = function ($x) use ($y) // foo
    {
        echo 1;
    };',
                self::$configurationOopPositionSameLine,
            ],
        ];
    }

    /**
     * @param string      $expected
     * @param null|string $input
     * @param null|array  $configuration
     *
     * @dataProvider provideFixCommentBeforeBrace70Cases
     * @requires PHP 7.0
     */
    public function testFixCommentBeforeBrace70($expected, $input = null, array $configuration = null)
    {
        if (null !== $configuration) {
            $this->fixer->configure($configuration);
        }

        $this->doTest($expected, $input);
    }

    public function provideFixCommentBeforeBrace70Cases()
    {
        return [
            [
                '<?php
    $foo = new class ($a) extends Foo implements Bar { // foo
        private $x;
    };',
                '<?php
    $foo = new class ($a) extends Foo implements Bar // foo
    {
        private $x;
    };',
            ],
            [
                '<?php
    $foo = new class ($a) extends Foo implements Bar { // foo
        private $x;
    };',
                '<?php
    $foo = new class ($a) extends Foo implements Bar // foo
    {
        private $x;
    };',
                self::$configurationOopPositionSameLine,
            ],
        ];
    }

    /**
     * @param string      $expected
     * @param null|string $input
     * @param null|array  $configuration
     *
     * @dataProvider provideFixWhitespaceBeforeBraceCases
     */
    public function testFixWhitespaceBeforeBrace($expected, $input = null, array $configuration = null)
    {
        if (null !== $configuration) {
            $this->fixer->configure($configuration);
        }

        $this->doTest($expected, $input);
    }

    public function provideFixWhitespaceBeforeBraceCases()
    {
        return [
            [
                '<?php
    if (true) {
        echo 1;
    }',
                '<?php
    if (true)
    {
        echo 1;
    }',
            ],
            [
                '<?php
    if (true) {
        echo 1;
    }',
                '<?php
    if (true){
        echo 1;
    }',
            ],
            [
                '<?php
    if (true) {
        echo 1;
    }',
                '<?php
    if (true)           {
        echo 1;
    }',
            ],
            [
                '<?php
    while ($file = $this->getFile()) {
    }',
                '<?php
    while ($file = $this->getFile())
    {
    }',
            ],
            [
                '<?php
    switch (n) {
        case label1:
            echo 1;
            echo 2;
            break;
        default:
            echo 3;
            echo 4;
    }',
                '<?php
    switch (n)
    {
        case label1:
            echo 1;
            echo 2;
            break;
        default:
            echo 3;
            echo 4;
    }',
            ],
            [
                '<?php
    if (true) {
        echo 1;
    }',
                '<?php
    if (true)
    {
        echo 1;
    }',
                self::$configurationOopPositionSameLine,
            ],
            [
                '<?php
    if (true) {
        echo 1;
    }',
                '<?php
    if (true){
        echo 1;
    }',
                self::$configurationOopPositionSameLine,
            ],
            [
                '<?php
    if (true) {
        echo 1;
    }',
                '<?php
    if (true)           {
        echo 1;
    }',
                self::$configurationOopPositionSameLine,
            ],
            [
                '<?php
    while ($file = $this->getFile()) {
    }',
                '<?php
    while ($file = $this->getFile())
    {
    }',
                self::$configurationOopPositionSameLine,
            ],
            [
                '<?php
    switch (n) {
        case label1:
            echo 1;
            echo 2;
            break;
        default:
            echo 3;
            echo 4;
    }',
                '<?php
    switch (n)
    {
        case label1:
            echo 1;
            echo 2;
            break;
        default:
            echo 3;
            echo 4;
    }',
                self::$configurationOopPositionSameLine,
            ],
            [
                '<?php
    if (true) {
        echo 1;
    }',
                '<?php
    if (true)
    {
        echo 1;
    }',
                self::$configurationAnonymousPositionNextLine,
            ],
            [
                '<?php
    if (true) {
        echo 1;
    }',
                '<?php
    if (true){
        echo 1;
    }',
                self::$configurationAnonymousPositionNextLine,
            ],
            [
                '<?php
    if (true) {
        echo 1;
    }',
                '<?php
    if (true)           {
        echo 1;
    }',
                self::$configurationAnonymousPositionNextLine,
            ],
            [
                '<?php
    while ($file = $this->getFile()) {
    }',
                '<?php
    while ($file = $this->getFile())
    {
    }',
                self::$configurationAnonymousPositionNextLine,
            ],
            [
                '<?php
    switch (n) {
        case label1:
            echo 1;
            echo 2;
            break;
        default:
            echo 3;
            echo 4;
    }',
                '<?php
    switch (n)
    {
        case label1:
            echo 1;
            echo 2;
            break;
        default:
            echo 3;
            echo 4;
    }',
                self::$configurationAnonymousPositionNextLine,
            ],
        ];
    }

    /**
     * @param string      $expected
     * @param null|string $input
     * @param null|array  $configuration
     *
     * @dataProvider provideFixFunctionsCases
     */
    public function testFixFunctions($expected, $input = null, array $configuration = null)
    {
        if (null !== $configuration) {
            $this->fixer->configure($configuration);
        }

        $this->doTest($expected, $input);
    }

    public function provideFixFunctionsCases()
    {
        return [
            [
                '<?php
    function download()
    {
    }',
                '<?php
    function download() {
    }',
            ],
            [
                '<?php
class Foo
{
    public function AAAA()
    {
    }

    public function BBBB()
    {
    }

    public function CCCC()
    {
    }
}',
                '<?php
class Foo
{
    public function AAAA(){
    }

    public function BBBB()   {
    }

    public function CCCC()
    {
    }
}',
            ],
            [
                '<?php
    filter(function () {
        return true;
    });
',
            ],
            [
                '<?php
    filter(function   ($a) {
    });',
                '<?php
    filter(function   ($a)
    {});',
            ],
            [
                '<?php
    filter(function   ($b) {
    });',
                '<?php
    filter(function   ($b){});',
            ],
            [
                '<?php
    foo(array_map(function ($object) use ($x, $y) {
        return array_filter($object->bar(), function ($o) {
            return $o->isBaz();
        });
    }, $collection));',
                '<?php
    foo(array_map(function ($object) use ($x, $y) { return array_filter($object->bar(), function ($o) { return $o->isBaz(); }); }, $collection));',
            ],
            [
                '<?php
class Foo
{
    public static function bar()
    {
        return 1;
    }
}',
            ],
            [
                '<?php
    usort($this->fixers, function &($a, $b) use ($selfName) {
        return 1;
    });',
            ],
            [
                '<?php
    usort(
        $this->fixers,
        function &($a, $b) use ($selfName) {
            return 1;
        }
    );',
            ],
            [
                '<?php
    $fnc = function ($a, $b) { // random comment
        return 0;
    };',
                '<?php
    $fnc = function ($a, $b) // random comment
    {
        return 0;
    };',
            ],
            [
                '<?php
    $fnc = function ($a, $b) { # random comment
        return 0;
    };',
                '<?php
    $fnc = function ($a, $b) # random comment
    {
        return 0;
    };',
            ],
            [
                '<?php
    $fnc = function ($a, $b) /* random comment */ {
        return 0;
    };',
                '<?php
    $fnc = function ($a, $b) /* random comment */
    {
        return 0;
    };',
            ],
            [
                '<?php
    $fnc = function ($a, $b) /** random comment */ {
        return 0;
    };',
                '<?php
    $fnc = function ($a, $b) /** random comment */
    {
        return 0;
    };',
            ],
            [
                '<?php
    function download() {
    }',
                null,
                self::$configurationOopPositionSameLine,
            ],
            [
                '<?php
class Foo {
    public function AAAA() {
    }

    public function BBBB() {
    }

    public function CCCC() {
    }
}',
                '<?php
class Foo
{
    public function AAAA(){
    }

    public function BBBB()   {
    }

    public function CCCC()
    {
    }
}',
                self::$configurationOopPositionSameLine,
            ],
            [
                '<?php
    filter(function () {
        return true;
    });
',
                null,
                self::$configurationOopPositionSameLine,
            ],
            [
                '<?php
    filter(function   ($a) {
    });',
                '<?php
    filter(function   ($a)
    {});',
                self::$configurationOopPositionSameLine,
            ],
            [
                '<?php
    filter(function   ($b) {
    });',
                '<?php
    filter(function   ($b){});',
                self::$configurationOopPositionSameLine,
            ],
            [
                '<?php
    foo(array_map(function ($object) use ($x, $y) {
        return array_filter($object->bar(), function ($o) {
            return $o->isBaz();
        });
    }, $collection));',
                '<?php
    foo(array_map(function ($object) use ($x, $y) { return array_filter($object->bar(), function ($o) { return $o->isBaz(); }); }, $collection));',
                self::$configurationOopPositionSameLine,
            ],
            [
                '<?php
    foo(array_map(function ($object) use ($x, $y)
    {
        return array_filter($object->bar(), function ($o)
        {
            return $o->isBaz();
        });
    }, $collection));',
                '<?php
    foo(array_map(function ($object) use ($x, $y) { return array_filter($object->bar(), function ($o) { return $o->isBaz(); }); }, $collection));',
                self::$configurationOopPositionSameLine + self::$configurationAnonymousPositionNextLine,
            ],
            [
                '<?php
class Foo {
    public static function bar() {
        return 1;
    }
}',
                '<?php
class Foo
{
    public static function bar()
    {
        return 1;
    }
}',
                self::$configurationOopPositionSameLine,
            ],
            [
                '<?php
class Foo {
    public static function bar() {
        return 1;
    }
}',
                '<?php
class Foo
{
    public static function bar()
    {
        return 1;
    }
}',
                self::$configurationOopPositionSameLine + self::$configurationCtrlStructPositionNextLine,
            ],
            [
                '<?php
class Foo {
    public static function bar() {
        return 1;
    }
}',
                '<?php
class Foo
{
    public static function bar()
    {
        return 1;
    }
}',
                self::$configurationOopPositionSameLine + self::$configurationAnonymousPositionNextLine,
            ],
            [
                '<?php
    usort($this->fixers, function &($a, $b) use ($selfName) {
        return 1;
    });',
                null,
                self::$configurationOopPositionSameLine,
            ],
            [
                '<?php
    usort(
        $this->fixers,
        function &($a, $b) use ($selfName) {
            return 1;
        }
    );',
                null,
                self::$configurationOopPositionSameLine,
            ],
            [
                '<?php
    $fnc = function ($a, $b) { // random comment
        return 0;
    };',
                '<?php
    $fnc = function ($a, $b) // random comment
    {
        return 0;
    };',
                self::$configurationOopPositionSameLine,
            ],
            [
                '<?php
    $fnc = function ($a, $b) { # random comment
        return 0;
    };',
                '<?php
    $fnc = function ($a, $b) # random comment
    {
        return 0;
    };',
                self::$configurationOopPositionSameLine,
            ],
            [
                '<?php
    $fnc = function ($a, $b) /* random comment */ {
        return 0;
    };',
                '<?php
    $fnc = function ($a, $b) /* random comment */
    {
        return 0;
    };',
                self::$configurationOopPositionSameLine,
            ],
            [
                '<?php
    $fnc = function ($a, $b) /** random comment */ {
        return 0;
    };',
                '<?php
    $fnc = function ($a, $b) /** random comment */
    {
        return 0;
    };',
                self::$configurationOopPositionSameLine,
            ],
        ];
    }

    /**
     * @param string      $expected
     * @param null|string $input
     * @param null|array  $configuration
     *
     * @dataProvider provideFixMultiLineStructures
     */
    public function testFixMultiLineStructures($expected, $input = null, array $configuration = null)
    {
        if (null !== $configuration) {
            $this->fixer->configure($configuration);
        }

        $this->doTest($expected, $input);
    }

    public function provideFixMultiLineStructures()
    {
        return [
            [
                '<?php
    if (true === true
        && true === true
    ) {
    }',
                '<?php
    if(true === true
        && true === true
    )
    {
    }',
                self::$configurationCtrlStructPositionNextLine,
            ],
            [
                '<?php
    foreach (
        $boo as $bar => $fooBarBazBuzz
    ) {
    }',
                '<?php
    foreach (
        $boo as $bar => $fooBarBazBuzz
    )
    {
    }',
                self::$configurationCtrlStructPositionNextLine,
            ],
            [
                '<?php
    $foo = function (
        $baz,
        $boo
    ) {
    };',
                '<?php
    $foo = function (
        $baz,
        $boo
    )
    {
    };',
                self::$configurationAnonymousPositionNextLine,
            ],
            [
                '<?php
    class Foo
    {
        public static function bar(
            $baz,
            $boo
        ) {
        }
    }',
                '<?php
    class Foo
    {
        public static function bar(
            $baz,
            $boo
        )
        {
        }
    }',
                self::$configurationCtrlStructPositionNextLine,
            ],
            [
                '<?php
    if (true === true
        && true === true
    ) {
    }',
                '<?php
    if(true === true
        && true === true
    )
    {
    }',
                self::$configurationCtrlStructPositionNextLine,
            ],
            [
                '<?php
    if ($foo)
    {
    }
    elseif (
        true === true
        && true === true
    ) {
    }',
                '<?php
    if ($foo)
    {
    }
    elseif (
        true === true
        && true === true
    )
    {
    }',
                self::$configurationCtrlStructPositionNextLine,
            ],
        ];
    }

    /**
     * @param string      $expected
     * @param null|string $input
     * @param null|array  $configuration
     *
     * @dataProvider provideFixSpaceAroundTokenCases
     */
    public function testFixSpaceAroundToken($expected, $input = null, array $configuration = null)
    {
        if (null !== $configuration) {
            $this->fixer->configure($configuration);
        }

        $this->doTest($expected, $input);
    }

    public function provideFixSpaceAroundTokenCases()
    {
        return [
            [
                '<?php
    try {
        throw new Exception();
    } catch (Exception $e) {
        log($e);
    }',
                '<?php
    try{
        throw new Exception();
    }catch (Exception $e){
        log($e);
    }',
            ],
            [
                '<?php
    do {
        echo 1;
    } while ($test);',
                '<?php
    do{
        echo 1;
    }while($test);',
            ],
            [
                '<?php
    if (true === true
        && true === true
    ) {
    }',
                '<?php
    if(true === true
        && true === true
    )     {
    }',
            ],
            [
                '<?php
    if (1) {
    }
    if ($this->tesT ($test)) {
    }',
                '<?php
    if(1){
    }
    if ($this->tesT ($test)) {
    }',
            ],
            [
                '<?php
    if (true) {
    } elseif (false) {
    } else {
    }',
                '<?php
    if(true){
    }elseif(false){
    }else{
    }',
            ],
            [
                '<?php
    $foo = function& () use ($bar) {
    };',
                '<?php
    $foo = function& ()use($bar){};',
            ],
            [
                '<?php

// comment
declare(strict_types=1);

// comment
while (true) {
}',
            ],
            [
                '<?php
declare(ticks   =   1) {
}',
                '<?php
declare   (   ticks   =   1   )   {
}',
            ],
            [
                '<?php
    try {
        throw new Exception();
    } catch (Exception $e) {
        log($e);
    }',
                '<?php
    try{
        throw new Exception();
    }catch (Exception $e){
        log($e);
    }',
                self::$configurationOopPositionSameLine,
            ],
            [
                '<?php
    do {
        echo 1;
    } while ($test);',
                '<?php
    do{
        echo 1;
    }while($test);',
                self::$configurationOopPositionSameLine,
            ],
            [
                '<?php
    if (true === true
        && true === true
    ) {
    }',
                '<?php
    if(true === true
        && true === true
    )     {
    }',
                self::$configurationOopPositionSameLine,
            ],
            [
                '<?php
    if (1) {
    }
    if ($this->tesT ($test)) {
    }',
                '<?php
    if(1){
    }
    if ($this->tesT ($test)) {
    }',
                self::$configurationOopPositionSameLine,
            ],
            [
                '<?php
    if (true) {
    } elseif (false) {
    } else {
    }',
                '<?php
    if(true){
    }elseif(false){
    }else{
    }',
                self::$configurationOopPositionSameLine,
            ],
            [
                '<?php
    $foo = function& () use ($bar) {
    };',
                '<?php
    $foo = function& ()use($bar){};',
                self::$configurationOopPositionSameLine,
            ],
            [
                '<?php

// comment
declare(strict_types=1);

// comment
while (true) {
}',
                null,
                self::$configurationOopPositionSameLine,
            ],
            [
                '<?php
declare(ticks   =   1) {
}',
                '<?php
declare   (   ticks   =   1   )   {
}',
                self::$configurationOopPositionSameLine,
            ],
        ];
    }

    /**
     * @param string      $expected
     * @param null|string $input
     * @param null|array  $configuration
     *
     * @dataProvider provideFinallyCases
     */
    public function testFinally($expected, $input = null, array $configuration = null)
    {
        if (null !== $configuration) {
            $this->fixer->configure($configuration);
        }

        $this->doTest($expected, $input);
    }

    public function provideFinallyCases()
    {
        return [
            [
                '<?php
    try {
        throw new \Exception();
    } catch (\LogicException $e) {
        // do nothing
    } catch (\Exception $e) {
        // do nothing
    } finally {
        echo "finish!";
    }',
                '<?php
    try {
        throw new \Exception();
    }catch (\LogicException $e) {
        // do nothing
    }
    catch (\Exception $e) {
        // do nothing
    }
    finally     {
        echo "finish!";
    }',
            ],
            [
                '<?php
    try {
        throw new \Exception();
    } catch (\LogicException $e) {
        // do nothing
    } catch (\Exception $e) {
        // do nothing
    } finally {
        echo "finish!";
    }',
                '<?php
    try {
        throw new \Exception();
    }catch (\LogicException $e) {
        // do nothing
    }
    catch (\Exception $e) {
        // do nothing
    }
    finally     {
        echo "finish!";
    }',
                self::$configurationOopPositionSameLine,
            ],
            [
                '<?php
    try
    {
        throw new \Exception();
    }
    catch (\LogicException $e)
    {
        // do nothing
    }
    catch (\Exception $e)
    {
        // do nothing
    }
    finally
    {
        echo "finish!";
    }',
                '<?php
    try {
        throw new \Exception();
    }catch (\LogicException $e) {
        // do nothing
    }
    catch (\Exception $e) {
        // do nothing
    }
    finally     {
        echo "finish!";
    }',
                self::$configurationOopPositionSameLine + self::$configurationCtrlStructPositionNextLine,
            ],
        ];
    }

    /**
     * @param string      $expected
     * @param null|string $input
     * @param null|array  $configuration
     *
     * @dataProvider provideFunctionImportCases
     */
    public function testFunctionImport($expected, $input = null, array $configuration = null)
    {
        if (null !== $configuration) {
            $this->fixer->configure($configuration);
        }

        $this->doTest($expected, $input);
    }

    public function provideFunctionImportCases()
    {
        return [
            [
                '<?php
    use function Foo\bar;
    if (true) {
    }',
            ],
            [
                '<?php
    use function Foo\bar;
    if (true) {
    }',
                null,
                self::$configurationOopPositionSameLine,
            ],
            [
                '<?php
    use function Foo\bar;
    if (true)
    {
    }',
                '<?php
    use function Foo\bar;
    if (true) {
    }',
                self::$configurationOopPositionSameLine + self::$configurationCtrlStructPositionNextLine,
            ],
            [
                '<?php
    use function Foo\bar;
    if (true) {
    }',
            ],
        ];
    }

    /**
     * @param string      $expected
     * @param null|string $input
     * @param null|array  $configuration
     *
     * @dataProvider provide70Cases
     * @requires PHP 7.0
     */
    public function test70($expected, $input = null, array $configuration = null)
    {
        if (null !== $configuration) {
            $this->fixer->configure($configuration);
        }

        $this->doTest($expected, $input);
    }

    public function provide70Cases()
    {
        return [
            [
                '<?php
    function foo($a)
    {
        // foo
        $foo = new class($a) extends Foo {
            public function bar()
            {
            }
        };
    }',
                '<?php
    function foo($a)
    {
        // foo
        $foo = new class($a) extends Foo { public function bar() {} };
    }',
            ],
            [
                '<?php
    foo(1, new class implements Logger {
        public function log($message)
        {
            log($message);
        }
    }, 3);',
                '<?php
    foo(1, new class implements Logger { public function log($message) { log($message); } }, 3);',
            ],
            [
                '<?php
$message = (new class() implements FooInterface {
});',
                '<?php
$message = (new class() implements FooInterface{});',
            ],
            [
                '<?php $message = (new class() {
});',
                '<?php $message = (new class() {});',
            ],
            [
                '<?php
if (1) {
    $message = (new class() extends Foo {
        public function bar()
        {
            echo 1;
        }
    });
}',
                '<?php
if (1) {
  $message = (new class() extends Foo
  {
    public function bar() { echo 1; }
  });
}',
            ],
            [
                '<?php
    class Foo
    {
        public function use()
        {
        }

        public function use1(): string
        {
        }
    }
                ',
                '<?php
    class Foo
    {
        public function use() {
        }

        public function use1(): string {
        }
    }
                ',
            ],
            [
                '<?php
    $a = function (int $foo): string {
        echo $foo;
    };

    $b = function (int $foo) use ($bar): string {
        echo $foo . $bar;
    };

    function a()
    {
    }
                ',
                '<?php
    $a = function (int $foo): string
    {
        echo $foo;
    };

    $b = function (int $foo) use($bar): string
    {
        echo $foo . $bar;
    };

    function a() {
    }
                ',
            ],
            [
                '<?php
    class Something
    {
        public function sth(): string
        {
            return function (int $foo) use ($bar): string {
                return $bar;
            };
        }
    }',
                '<?php
    class Something
    {
        public function sth(): string
        {
            return function (int $foo) use ($bar): string { return $bar; };
        }
    }',
            ],
            [
                '<?php
use function some\a\{
     test1,
    test2
 };
test();',
            ],
            [
                '<?php
use some\a\{ClassA, ClassB, ClassC as C};
use function some\a\{fn_a, fn_b, fn_c};
use const some\a\{ConstA, ConstB, ConstC};
',
            ],
            [
                '<?php
    function foo($a) {
        // foo
        $foo = new class($a) extends Foo {
            public function bar() {
            }
        };
    }',
                '<?php
    function foo($a)
    {
        // foo
        $foo = new class($a) extends Foo { public function bar() {} };
    }',
                self::$configurationOopPositionSameLine,
            ],
            [
                '<?php
    function foo($a)
    {
        // foo
        $foo = new class($a) extends Foo {
            public function bar()
            {
            }
        };
    }',
                '<?php
    function foo($a)
    {
        // foo
        $foo = new class($a) extends Foo { public function bar() {} };
    }',
                self::$configurationCtrlStructPositionNextLine,
            ],
            [
                '<?php
    function foo($a) {
        // foo
        $foo = new class($a) extends Foo {
            public function bar() {
            }
        };
    }',
                '<?php
    function foo($a)
    {
        // foo
        $foo = new class($a) extends Foo { public function bar() {} };
    }',
                self::$configurationOopPositionSameLine + self::$configurationCtrlStructPositionNextLine,
            ],
            [
                '<?php
    function foo($a)
    {
        // foo
        $foo = new class($a) extends Foo
        {
            public function bar()
            {
            }
        };
    }',
                '<?php
    function foo($a)
    {
        // foo
        $foo = new class($a) extends Foo { public function bar() {} };
    }',
                self::$configurationAnonymousPositionNextLine,
            ],
            [
                '<?php
    function foo($a) {
        // foo
        $foo = new class($a) extends Foo
        {
            public function bar() {
            }
        };
    }',
                '<?php
    function foo($a)
    {
        // foo
        $foo = new class($a) extends Foo { public function bar() {} };
    }',
                self::$configurationOopPositionSameLine + self::$configurationAnonymousPositionNextLine,
            ],
            [
                '<?php
    foo(1, new class implements Logger {
        public function log($message) {
            log($message);
        }
    }, 3);',
                '<?php
    foo(1, new class implements Logger { public function log($message) { log($message); } }, 3);',
                self::$configurationOopPositionSameLine,
            ],
            [
                '<?php
    foo(1, new class implements Logger {
        public function log($message)
        {
            log($message);
        }
    }, 3);',
                '<?php
    foo(1, new class implements Logger { public function log($message) { log($message); } }, 3);',
                self::$configurationCtrlStructPositionNextLine,
            ],
            [
                '<?php
    foo(1, new class implements Logger
    {
        public function log($message) {
            log($message);
        }
    }, 3);',
                '<?php
    foo(1, new class implements Logger { public function log($message) { log($message); } }, 3);',
                self::$configurationOopPositionSameLine + self::$configurationAnonymousPositionNextLine,
            ],
            [
                '<?php
$message = (new class() implements FooInterface {
});',
                '<?php
$message = (new class() implements FooInterface{});',
                self::$configurationOopPositionSameLine,
            ],
            [
                '<?php
$message = (new class() implements FooInterface {
});',
                '<?php
$message = (new class() implements FooInterface{});',
                self::$configurationCtrlStructPositionNextLine,
            ],
            [
                '<?php
$message = (new class() implements FooInterface
{
});',
                '<?php
$message = (new class() implements FooInterface{});',
                self::$configurationOopPositionSameLine + self::$configurationAnonymousPositionNextLine,
            ],
            [
                '<?php $message = (new class() {
});',
                '<?php $message = (new class() {});',
                self::$configurationOopPositionSameLine,
            ],
            [
                '<?php $message = (new class() {
});',
                '<?php $message = (new class() {});',
                self::$configurationCtrlStructPositionNextLine,
            ],
            [
                '<?php $message = (new class()
{
});',
                '<?php $message = (new class() {});',
                self::$configurationOopPositionSameLine + self::$configurationAnonymousPositionNextLine,
            ],
            [
                '<?php
if (1) {
    $message = (new class() extends Foo {
        public function bar() {
            echo 1;
        }
    });
}',
                '<?php
if (1) {
  $message = (new class() extends Foo
  {
    public function bar() { echo 1; }
  });
}',
                self::$configurationOopPositionSameLine,
            ],
            [
                '<?php
if (1)
{
    $message = (new class() extends Foo {
        public function bar()
        {
            echo 1;
        }
    });
}',
                '<?php
if (1) {
  $message = (new class() extends Foo
  {
    public function bar() { echo 1; }
  });
}',
                self::$configurationCtrlStructPositionNextLine,
            ],
            [
                '<?php
if (1) {
    $message = (new class() extends Foo
    {
        public function bar() {
            echo 1;
        }
    });
}',
                '<?php
if (1) {
  $message = (new class() extends Foo
  {
    public function bar() { echo 1; }
  });
}',
                self::$configurationOopPositionSameLine + self::$configurationAnonymousPositionNextLine,
            ],
            [
                '<?php
if (1) {
    $message = (new class() extends Foo
    {
        public function bar() {
            echo 1;
        }
    });
}',
                '<?php
if (1) {
  $message = (new class() extends Foo
  {
    public function bar() { echo 1; }
  });
}',
                self::$configurationOopPositionSameLine + self::$configurationAnonymousPositionNextLine,
            ],
            [
                '<?php
if (1)
{
    $message = (new class() extends Foo
    {
        public function bar()
        {
            echo 1;
        }
    });
}',
                '<?php
if (1) {
  $message = (new class() extends Foo
  {
    public function bar() { echo 1; }
  });
}',
                self::$configurationCtrlStructPositionNextLine + self::$configurationAnonymousPositionNextLine,
            ],
            [
                '<?php
if (1)
{
    $message = (new class() extends Foo
    {
        public function bar() {
            echo 1;
        }
    });
}',
                '<?php
if (1) {
  $message = (new class() extends Foo
  {
    public function bar() { echo 1; }
  });
}',
                self::$configurationOopPositionSameLine + self::$configurationCtrlStructPositionNextLine + self::$configurationAnonymousPositionNextLine,
            ],
            [
                '<?php
    class Foo {
        public function use() {
        }

        public function use1(): string {
        }
    }
                ',
                '<?php
    class Foo
    {
        public function use() {
        }

        public function use1(): string {
        }
    }
                ',
                self::$configurationOopPositionSameLine,
            ],
            [
                '<?php
    class Foo {
        public function use() {
        }

        public function use1(): string {
        }
    }
                ',
                '<?php
    class Foo
    {
        public function use() {
        }

        public function use1(): string {
        }
    }
                ',
                self::$configurationOopPositionSameLine + self::$configurationCtrlStructPositionNextLine,
            ],
            [
                '<?php
    $a = function (int $foo): string {
        echo $foo;
    };

    $b = function (int $foo) use ($bar): string {
        echo $foo . $bar;
    };

    function a() {
    }
                ',
                '<?php
    $a = function (int $foo): string
    {
        echo $foo;
    };

    $b = function (int $foo) use($bar): string
    {
        echo $foo . $bar;
    };

    function a() {
    }
                ',
                self::$configurationOopPositionSameLine,
            ],
            [
                '<?php
    $a = function (int $foo): string
    {
        echo $foo;
    };

    $b = function (int $foo) use ($bar): string
    {
        echo $foo . $bar;
    };

    function a() {
    }
                ',
                '<?php
    $a = function (int $foo): string
    {
        echo $foo;
    };

    $b = function (int $foo) use($bar): string
    {
        echo $foo . $bar;
    };

    function a() {
    }
                ',
                self::$configurationOopPositionSameLine + self::$configurationAnonymousPositionNextLine,
            ],
            [
                '<?php
    class Something {
        public function sth(): string {
            return function (int $foo) use ($bar): string {
                return $bar;
            };
        }
    }',
                '<?php
    class Something
    {
        public function sth(): string
        {
            return function (int $foo) use ($bar): string { return $bar; };
        }
    }',
                self::$configurationOopPositionSameLine,
            ],
            [
                '<?php
    class Something {
        public function sth(): string {
            return function (int $foo) use ($bar): string
            {
                return $bar;
            };
        }
    }',
                '<?php
    class Something
    {
        public function sth(): string
        {
            return function (int $foo) use ($bar): string { return $bar; };
        }
    }',
                self::$configurationOopPositionSameLine + self::$configurationAnonymousPositionNextLine,
            ],
            [
                '<?php
use function some\a\{
     test1,
    test2
 };
test();',
                null,
                self::$configurationOopPositionSameLine,
            ],
            [
                '<?php
use function some\a\{
     test1,
    test2
 };
test();',
                null,
                self::$configurationOopPositionSameLine + self::$configurationCtrlStructPositionNextLine,
            ],
            [
                '<?php
use function some\a\{
     test1,
    test2
 };
test();',
                null,
                self::$configurationOopPositionSameLine + self::$configurationAnonymousPositionNextLine,
            ],
            [
                '<?php
use some\a\{ClassA, ClassB, ClassC as C};
use function some\a\{fn_a, fn_b, fn_c};
use const some\a\{ConstA, ConstB, ConstC};
',
                null,
                self::$configurationOopPositionSameLine,
            ],
            [
                '<?php
use some\a\{ClassA, ClassB, ClassC as C};
use function some\a\{fn_a, fn_b, fn_c};
use const some\a\{ConstA, ConstB, ConstC};
',
                null,
                self::$configurationOopPositionSameLine + self::$configurationCtrlStructPositionNextLine,
            ],
            [
                '<?php
use some\a\{ClassA, ClassB, ClassC as C};
use function some\a\{fn_a, fn_b, fn_c};
use const some\a\{ConstA, ConstB, ConstC};
',
                null,
                self::$configurationOopPositionSameLine + self::$configurationAnonymousPositionNextLine,
            ],
        ];
    }

    /**
     * @param string      $expected
     * @param null|string $input
     * @param null|array  $configuration
     *
     * @dataProvider providePreserveLineAfterControlBrace
     */
    public function testPreserveLineAfterControlBrace($expected, $input = null, array $configuration = null)
    {
        if (null !== $configuration) {
            $this->fixer->configure($configuration);
        }

        $this->doTest($expected, $input);
    }

    public function providePreserveLineAfterControlBrace()
    {
        return [
            [
                '<?php
if (1==1) { // test
    $a = 1;
}
echo $a;',
                '<?php
if (1==1) // test
{ $a = 1; }
echo $a;',
            ],
            [
                '<?php
if ($test) { // foo
    echo 1;
}
if (1 === 1) {//a
    $a = "b"; /*d*/
}//c
echo $a;
if ($a === 3) /**/
{echo 1;}
',
                '<?php
if ($test) // foo
 {
    echo 1;
}
if (1 === 1)//a
{$a = "b"; /*d*/}//c
echo $a;
if ($a === 3) /**/
{echo 1;}
',
            ],
            [
                '<?php
if (true) {

    //  The blank line helps with legibility in nested control structures
    if (true) {
        // if body
    }

    // if body
}',
            ],
            [
                "<?php if (true) {\r\n\r\n// CRLF newline\n}",
            ],
            [
                '<?php
if (true) {

    //  The blank line helps with legibility in nested control structures
    if (true) {
        // if body
    }

    // if body
}',
                null,
                self::$configurationOopPositionSameLine,
            ],
            [
                '<?php
if (true)
{

    //  The blank line helps with legibility in nested control structures
    if (true)
    {
        // if body
    }

    // if body
}',
                '<?php
if (true) {

    //  The blank line helps with legibility in nested control structures
    if (true) {
        // if body
    }

    // if body
}',
                self::$configurationOopPositionSameLine + self::$configurationCtrlStructPositionNextLine,
            ],
            [
                "<?php if (true) {\r\n\r\n// CRLF newline\n}",
                null,
                self::$configurationOopPositionSameLine,
            ],
            [
                "<?php if (true)
{\r\n\r\n// CRLF newline\n}",
                "<?php if (true){\r\n\r\n// CRLF newline\n}",
                self::$configurationOopPositionSameLine + self::$configurationCtrlStructPositionNextLine,
            ],
        ];
    }

    /**
     * @param string      $expected
     * @param null|string $input
     * @param null|array  $configuration
     *
     * @dataProvider provideFixWithAllowOnelineLambdaCases
     */
    public function testFixWithAllowSingleLineClosure($expected, $input = null, array $configuration = null)
    {
        if (null !== $configuration) {
            $this->fixer->configure($configuration);
        }

        $this->fixer->configure([
            'allow_single_line_closure' => true,
        ]);

        $this->doTest($expected, $input);
    }

    public function provideFixWithAllowOnelineLambdaCases()
    {
        return [
            [
                '<?php
    $callback = function () { return true; };',
            ],
            [
                '<?php
    $callback = function () { if ($a) { return true; } return false; };',
                '<?php
    $callback = function () { if($a){ return true; } return false; };',
            ],
            [
                '<?php
    $callback = function () { if ($a) { return true; } return false; };',
                '<?php
    $callback = function () { if($a) return true; return false; };',
            ],
            [
                '<?php
    $callback = function () {
        if ($a) {
            return true;
        }
        return false;
    };',
                '<?php
    $callback = function () { if($a) return true;
    return false; };',
            ],
        ];
    }

    /**
     * @param string      $expected
     * @param null|string $input
     * @param null|array  $configuration
     *
     * @dataProvider provideMessyWhitespacesCases
     */
    public function testMessyWhitespaces($expected, $input = null, array $configuration = null)
    {
        if (null !== $configuration) {
            $this->fixer->configure($configuration);
        }

        $this->fixer->setWhitespacesConfig(new WhitespacesFixerConfig("\t", "\r\n"));

        $this->doTest($expected, $input);
    }

    public function provideMessyWhitespacesCases()
    {
        return [
            [
                '<?php
if (true) {'."\r\n"
    ."\t".'if (true) {'."\r\n"
        ."\t\t".'echo 1;'."\r\n"
    ."\t".'} elseif (true) {'."\r\n"
        ."\t\t".'echo 2;'."\r\n"
    ."\t".'} else {'."\r\n"
        ."\t\t".'echo 3;'."\r\n"
    ."\t".'}'."\r\n"
.'}',
                '<?php
if(true) if(true) echo 1; elseif(true) echo 2; else echo 3;',
            ],
            [
                '<?php
if (true) {'."\r\n"
    ."\t".'if (true) {'."\r\n"
        ."\t\t".'echo 1;'."\r\n"
    ."\t".'} elseif (true) {'."\r\n"
        ."\t\t".'echo 2;'."\r\n"
    ."\t".'} else {'."\r\n"
        ."\t\t".'echo 3;'."\r\n"
    ."\t".'}'."\r\n"
.'}',
                '<?php
if(true) if(true) echo 1; elseif(true) echo 2; else echo 3;',
                self::$configurationOopPositionSameLine,
            ],
            [
                '<?php
if (true)'
."\r\n".'{'."\r\n"
    ."\t".'if (true)'."\r\n\t".'{'."\r\n"
        ."\t\t".'echo 1;'."\r\n"
    ."\t".'}'
    ."\r\n\t".'elseif (true)'
    ."\r\n\t".'{'."\r\n"
        ."\t\t".'echo 2;'."\r\n"
    ."\t".'}'
    ."\r\n\t".'else'
    ."\r\n\t".'{'."\r\n"
        ."\t\t".'echo 3;'."\r\n"
    ."\t".'}'."\r\n"
.'}',
                '<?php
if(true) if(true) echo 1; elseif(true) echo 2; else echo 3;',
                self::$configurationOopPositionSameLine + self::$configurationCtrlStructPositionNextLine,
            ],
        ];
    }

    public function provideDoWhileLoopInsideAnIfWithoutBrackets()
    {
        return [
            [
                '<?php
if (true) {
    do {
        echo 1;
    } while (false);
}',
                '<?php
if (true)
    do {
        echo 1;
    } while (false);',
            ],
        ];
    }

    /**
     * @param string      $expected
     * @param null|string $input
     *
     * @dataProvider provideDoWhileLoopInsideAnIfWithoutBrackets
     */
    public function testDoWhileLoopInsideAnIfWithoutBrackets($expected, $input = null)
    {
        $this->doTest($expected, $input);
    }
}<|MERGE_RESOLUTION|>--- conflicted
+++ resolved
@@ -764,12 +764,8 @@
                                 // ... comment
     $baz  = 2;    /* baz */     // next comment
 }',
-<<<<<<< HEAD
-            ],
-        ];
-=======
-            ),
-            array(
+            ],
+            [
                 '<?php
 function test()
 {
@@ -780,8 +776,8 @@
 //    };
     $a = 3;
 }',
-            ),
-            array(
+            ],
+            [
                 '<?php
 function test()
 {
@@ -792,9 +788,8 @@
 //    };
     $a = 3;
 }',
-            ),
-        );
->>>>>>> 85118a40
+            ],
+        ];
     }
 
     /**
