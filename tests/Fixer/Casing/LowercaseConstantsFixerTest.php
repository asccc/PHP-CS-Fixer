--- conflicted
+++ resolved
@@ -71,7 +71,6 @@
 
     public function provideFixCases()
     {
-<<<<<<< HEAD
         return [
             [
                 '<?php if (true) if (false) if (null) {}',
@@ -119,81 +118,6 @@
             [
                 '<?php
     class Foo
-=======
-        return array(
-                array(
-                    '<?php if (true) if (false) if (null) {}',
-                    '<?php if (TRUE) if (FALSE) if (NULL) {}',
-                ),
-                array(
-                    '<?php if (!true) if (!false) if (!null) {}',
-                    '<?php if (!TRUE) if (!FALSE) if (!NULL) {}',
-                ),
-                array(
-                    '<?php if ($a == true) if ($a == false) if ($a == null) {}',
-                    '<?php if ($a == TRUE) if ($a == FALSE) if ($a == NULL) {}',
-                ),
-                array(
-                    '<?php if ($a === true) if ($a === false) if ($a === null) {}',
-                    '<?php if ($a === TRUE) if ($a === FALSE) if ($a === NULL) {}',
-                ),
-                array(
-                    '<?php if ($a != true) if ($a != false) if ($a != null) {}',
-                    '<?php if ($a != TRUE) if ($a != FALSE) if ($a != NULL) {}',
-                ),
-                array(
-                    '<?php if ($a !== true) if ($a !== false) if ($a !== null) {}',
-                    '<?php if ($a !== TRUE) if ($a !== FALSE) if ($a !== NULL) {}',
-                ),
-                array(
-                    '<?php if (true && true and true AND true || false or false OR false xor null XOR null) {}',
-                    '<?php if (TRUE && TRUE and TRUE AND TRUE || FALSE or FALSE OR FALSE xor NULL XOR NULL) {}',
-                ),
-                array(
-                    '<?php /* foo */ true; /** bar */ false;',
-                    '<?php /* foo */ TRUE; /** bar */ FALSE;',
-                ),
-                array('<?php echo $null;'),
-                array('<?php $x = False::foo();'),
-                array('<?php namespace Foo\Null;'),
-                array('<?php use Foo\Null;'),
-                array('<?php use Foo\Null as Null;'),
-                array('<?php class True {} class False {} class Null {}'),
-                array('<?php class Foo extends True {}'),
-                array('<?php class Foo implements False {}'),
-                array('<?php Class Null { use True; }'),
-                array('<?php interface True {}'),
-                array('<?php $foo instanceof True; $foo instanceof False; $foo instanceof Null;'),
-                array(
-                    '<?php
-        class Foo
-        {
-            const TRUE = 1;
-            const FALSE = 2;
-            const NULL = null;
-        }',
-                ),
-                array('<?php $x = new /**/False?>'),
-                array('<?php Null/**/::test();'),
-                array('<?php True//
-                                    ::test();'),
-        );
-    }
-
-    /**
-     * @param string      $expected
-     * @param null|string $input
-     *
-     * @dataProvider provideFix54Cases
-     * @requires PHP 5.4
-     */
-    public function testFix54($expected, $input = null)
-    {
-        $this->doTest($expected, $input);
-    }
-
-    public function provideFix54Cases()
->>>>>>> 10c9393a
     {
         const TRUE = 1;
         const FALSE = 2;
