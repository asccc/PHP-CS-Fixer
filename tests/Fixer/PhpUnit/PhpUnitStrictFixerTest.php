<?php

/*
 * This file is part of PHP CS Fixer.
 *
 * (c) Fabien Potencier <fabien@symfony.com>
 *     Dariusz Rumiński <dariusz.ruminski@gmail.com>
 *
 * This source file is subject to the MIT license that is bundled
 * with this source code in the file LICENSE.
 */

namespace PhpCsFixer\Tests\Fixer\PhpUnit;

use PhpCsFixer\Tests\Test\AbstractFixerTestCase;

/**
 * @author Dariusz Rumiński <dariusz.ruminski@gmail.com>
 *
 * @internal
 *
 * @covers \PhpCsFixer\Fixer\PhpUnit\PhpUnitStrictFixer
 */
final class PhpUnitStrictFixerTest extends AbstractFixerTestCase
{
    /**
     * @param string      $expected
     * @param null|string $input
     *
     * @group legacy
     * @dataProvider provideTestFixCases
     * @expectedDeprecation Passing "assertions" at the root of the configuration is deprecated and will not be supported in 3.0, use "assertions" => array(...) option instead.
     */
    public function testLegacyFix($expected, $input = null)
    {
<<<<<<< HEAD
        $this->fixer->configure([
            'assertAttributeEquals',
            'assertAttributeNotEquals',
            'assertEquals',
            'assertNotEquals',
        ]);
=======
        $this->fixer->configure(array_keys($this->getMethodsMap()));
>>>>>>> 50882331
        $this->doTest($expected, $input);
    }

    /**
     * @param string      $expected
     * @param null|string $input
     *
     * @dataProvider provideTestFixCases
     */
    public function testFix($expected, $input = null)
    {
        $this->doTest($expected, $input);

<<<<<<< HEAD
        $this->fixer->configure(['assertions' => [
            'assertAttributeEquals',
            'assertAttributeNotEquals',
            'assertEquals',
            'assertNotEquals',
        ]]);
=======
        $this->fixer->configure(array('assertions' => array_keys($this->getMethodsMap())));
>>>>>>> 50882331
        $this->doTest($expected, $input);
    }

    public function provideTestFixCases()
    {
<<<<<<< HEAD
        $methodsMap = [
            'assertAttributeEquals' => 'assertAttributeSame',
            'assertAttributeNotEquals' => 'assertAttributeNotSame',
            'assertEquals' => 'assertSame',
            'assertNotEquals' => 'assertNotSame',
        ];

        $cases = [
            ['<?php $self->foo();'],
        ];

        foreach ($methodsMap as $methodBefore => $methodAfter) {
            $cases[] = ["<?php \$sth->${methodBefore}(1, 1);"];
            $cases[] = ["<?php \$sth->${methodAfter}(1, 1);"];
            $cases[] = [
=======
        $cases = array(
            array('<?php $self->foo();'),
        );

        foreach ($this->getMethodsMap() as $methodBefore => $methodAfter) {
            $cases[] = array("<?php \$sth->${methodBefore}(1, 1);");
            $cases[] = array("<?php \$sth->${methodAfter}(1, 1);");
            $cases[] = array(
>>>>>>> 50882331
                "<?php \$this->${methodAfter}(1, 2);",
                "<?php \$this->${methodBefore}(1, 2);",
            ];
            $cases[] = [
                "<?php \$this->${methodAfter}(1, 2); \$this->${methodAfter}(1, 2);",
                "<?php \$this->${methodBefore}(1, 2); \$this->${methodBefore}(1, 2);",
            ];
            $cases[] = [
                "<?php \$this->${methodAfter}(1, 2, 'descr');",
                "<?php \$this->${methodBefore}(1, 2, 'descr');",
            ];
            $cases[] = [
                "<?php \$this->/*aaa*/${methodAfter} \t /**bbb*/  ( /*ccc*/1  , 2);",
                "<?php \$this->/*aaa*/${methodBefore} \t /**bbb*/  ( /*ccc*/1  , 2);",
            ];
            $cases[] = [
                "<?php \$this->${methodAfter}(\$expectedTokens->count() + 10, \$tokens->count() ? 10 : 20 , 'Test');",
                "<?php \$this->${methodBefore}(\$expectedTokens->count() + 10, \$tokens->count() ? 10 : 20 , 'Test');",
            ];
            $cases[] = [
                "<?php self::${methodAfter}(1, 2);",
                "<?php self::${methodBefore}(1, 2);",
            ];
            $cases[] = [
                "<?php static::${methodAfter}(1, 2);",
                "<?php static::${methodBefore}(1, 2);",
            ];
        }

        return $cases;
    }

    /**
     * Only method calls with 2 or 3 arguments should be fixed.
     *
     * @param string $expected
     *
     * @dataProvider provideTestNoFixWithWrongNumberOfArgumentsCases
     */
    public function testNoFixWithWrongNumberOfArguments($expected)
    {
        $this->fixer->configure(array('assertions' => array_keys($this->getMethodsMap())));
        $this->doTest($expected);
    }

    public function provideTestNoFixWithWrongNumberOfArgumentsCases()
    {
        $cases = array();
        foreach ($this->getMethodsMap() as $candidate => $fix) {
            $cases[sprintf('do not change call to "%s" without arguments.', $candidate)] = array(
                sprintf('<?php $this->%s();', $candidate),
            );

            foreach (array(1, 4, 5, 10) as $argumentCount) {
                $cases[sprintf('do not change call to "%s" with #%d arguments.', $candidate, $argumentCount)] = array(
                    sprintf(
                        '<?php $this->%s(%s);',
                        $candidate,
                        substr(str_repeat('$a, ', $argumentCount), 0, -2)
                    ),
                );
            }
        }

        return $cases;
    }

    public function testInvalidConfig()
    {
        $this->expectException(\PhpCsFixer\ConfigurationException\InvalidFixerConfigurationException::class);
        $this->expectExceptionMessageRegExp('/^\[php_unit_strict\] Invalid configuration: The option "assertions" .*\.$/');

        $this->fixer->configure(['assertions' => ['__TEST__']]);
    }

    /**
     * @return array<string, string>
     */
    private function getMethodsMap()
    {
        return array(
            'assertAttributeEquals' => 'assertAttributeSame',
            'assertAttributeNotEquals' => 'assertAttributeNotSame',
            'assertEquals' => 'assertSame',
            'assertNotEquals' => 'assertNotSame',
        );
    }
}<|MERGE_RESOLUTION|>--- conflicted
+++ resolved
@@ -33,16 +33,7 @@
      */
     public function testLegacyFix($expected, $input = null)
     {
-<<<<<<< HEAD
-        $this->fixer->configure([
-            'assertAttributeEquals',
-            'assertAttributeNotEquals',
-            'assertEquals',
-            'assertNotEquals',
-        ]);
-=======
         $this->fixer->configure(array_keys($this->getMethodsMap()));
->>>>>>> 50882331
         $this->doTest($expected, $input);
     }
 
@@ -56,47 +47,20 @@
     {
         $this->doTest($expected, $input);
 
-<<<<<<< HEAD
-        $this->fixer->configure(['assertions' => [
-            'assertAttributeEquals',
-            'assertAttributeNotEquals',
-            'assertEquals',
-            'assertNotEquals',
-        ]]);
-=======
-        $this->fixer->configure(array('assertions' => array_keys($this->getMethodsMap())));
->>>>>>> 50882331
+        $this->fixer->configure(['assertions' => array_keys($this->getMethodsMap())]);
         $this->doTest($expected, $input);
     }
 
     public function provideTestFixCases()
     {
-<<<<<<< HEAD
-        $methodsMap = [
-            'assertAttributeEquals' => 'assertAttributeSame',
-            'assertAttributeNotEquals' => 'assertAttributeNotSame',
-            'assertEquals' => 'assertSame',
-            'assertNotEquals' => 'assertNotSame',
-        ];
-
         $cases = [
             ['<?php $self->foo();'],
         ];
 
-        foreach ($methodsMap as $methodBefore => $methodAfter) {
+        foreach ($this->getMethodsMap() as $methodBefore => $methodAfter) {
             $cases[] = ["<?php \$sth->${methodBefore}(1, 1);"];
             $cases[] = ["<?php \$sth->${methodAfter}(1, 1);"];
             $cases[] = [
-=======
-        $cases = array(
-            array('<?php $self->foo();'),
-        );
-
-        foreach ($this->getMethodsMap() as $methodBefore => $methodAfter) {
-            $cases[] = array("<?php \$sth->${methodBefore}(1, 1);");
-            $cases[] = array("<?php \$sth->${methodAfter}(1, 1);");
-            $cases[] = array(
->>>>>>> 50882331
                 "<?php \$this->${methodAfter}(1, 2);",
                 "<?php \$this->${methodBefore}(1, 2);",
             ];
@@ -138,26 +102,26 @@
      */
     public function testNoFixWithWrongNumberOfArguments($expected)
     {
-        $this->fixer->configure(array('assertions' => array_keys($this->getMethodsMap())));
+        $this->fixer->configure(['assertions' => array_keys($this->getMethodsMap())]);
         $this->doTest($expected);
     }
 
     public function provideTestNoFixWithWrongNumberOfArgumentsCases()
     {
-        $cases = array();
+        $cases = [];
         foreach ($this->getMethodsMap() as $candidate => $fix) {
-            $cases[sprintf('do not change call to "%s" without arguments.', $candidate)] = array(
+            $cases[sprintf('do not change call to "%s" without arguments.', $candidate)] = [
                 sprintf('<?php $this->%s();', $candidate),
-            );
+            ];
 
-            foreach (array(1, 4, 5, 10) as $argumentCount) {
-                $cases[sprintf('do not change call to "%s" with #%d arguments.', $candidate, $argumentCount)] = array(
+            foreach ([1, 4, 5, 10] as $argumentCount) {
+                $cases[sprintf('do not change call to "%s" with #%d arguments.', $candidate, $argumentCount)] = [
                     sprintf(
                         '<?php $this->%s(%s);',
                         $candidate,
                         substr(str_repeat('$a, ', $argumentCount), 0, -2)
                     ),
-                );
+                ];
             }
         }
 
@@ -177,11 +141,11 @@
      */
     private function getMethodsMap()
     {
-        return array(
+        return [
             'assertAttributeEquals' => 'assertAttributeSame',
             'assertAttributeNotEquals' => 'assertAttributeNotSame',
             'assertEquals' => 'assertSame',
             'assertNotEquals' => 'assertNotSame',
-        );
+        ];
     }
 }