<?php

/*
 * This file is part of PHP CS Fixer.
 *
 * (c) Fabien Potencier <fabien@symfony.com>
 *     Dariusz Rumiński <dariusz.ruminski@gmail.com>
 *
 * This source file is subject to the MIT license that is bundled
 * with this source code in the file LICENSE.
 */

namespace PhpCsFixer\Tests\Fixer\Phpdoc;

use PhpCsFixer\Tests\Test\AbstractFixerTestCase;
use PhpCsFixer\WhitespacesFixerConfig;

/**
 * @internal
 *
 * @covers \PhpCsFixer\Fixer\Phpdoc\PhpdocAlignFixer
 */
final class PhpdocAlignFixerTest extends AbstractFixerTestCase
{
    public function testFix()
    {
        $this->fixer->configure(['tags' => ['param']]);

        $expected = <<<'EOF'
<?php
    /**
     * @param EngineInterface $templating
     * @param string          $format
     * @param int             $code       An HTTP response status code
     * @param bool            $debug
     * @param mixed           &$reference A parameter passed by reference
     */

EOF;

        $input = <<<'EOF'
<?php
    /**
     * @param  EngineInterface $templating
     * @param string      $format
     * @param  int  $code       An HTTP response status code
     * @param    bool         $debug
     * @param  mixed    &$reference     A parameter passed by reference
     */

EOF;

        $this->doTest($expected, $input);
    }

    public function testFixMultiLineDesc()
    {
        $this->fixer->configure(['tags' => ['param', 'property']]);

        $expected = <<<'EOF'
<?php
    /**
     * @param    EngineInterface $templating
     * @param    string          $format
     * @param    int             $code       An HTTP response status code
     *                                       See constants
     * @param    bool            $debug
     * @param    bool            $debug      See constants
     *                                       See constants
     * @param    mixed           &$reference A parameter passed by reference
     * @property mixed           $foo        A foo
     *                                       See constants
     */

EOF;

        $input = <<<'EOF'
<?php
    /**
     * @param  EngineInterface $templating
     * @param string      $format
     * @param  int  $code       An HTTP response status code
     *                              See constants
     * @param    bool         $debug
     * @param    bool         $debug See constants
     * See constants
     * @param  mixed    &$reference     A parameter passed by reference
     * @property   mixed   $foo     A foo
     *                               See constants
     */

EOF;

        $this->doTest($expected, $input);
    }

    public function testFixMultiLineDescWithThrows()
    {
        $this->fixer->configure(['tags' => ['param', 'return', 'throws']]);

        $expected = <<<'EOF'
<?php
    /**
     * @param EngineInterface $templating
     * @param string          $format
     * @param int             $code       An HTTP response status code
     *                                    See constants
     * @param bool            $debug
     * @param bool            $debug      See constants
     *                                    See constants
     * @param mixed           &$reference A parameter passed by reference
     *
     * @return Foo description foo
     *
     * @throws Foo description foo
     *             description foo
     */

EOF;

        $input = <<<'EOF'
<?php
    /**
     * @param  EngineInterface $templating
     * @param string      $format
     * @param  int  $code       An HTTP response status code
     *                              See constants
     * @param    bool         $debug
     * @param    bool         $debug See constants
     * See constants
     * @param  mixed    &$reference     A parameter passed by reference
     *
     * @return Foo description foo
     *
     * @throws Foo             description foo
     * description foo
     */

EOF;

        $this->doTest($expected, $input);
    }

    public function testFixWithReturnAndThrows()
    {
        $this->fixer->configure(['tags' => ['param', 'throws', 'return']]);

        $expected = <<<'EOF'
<?php
    /**
     * @param  EngineInterface $templating
     * @param  mixed           &$reference A parameter passed by reference
     * @throws Bar             description bar
     * @return Foo             description foo
     */

EOF;

        $input = <<<'EOF'
<?php
    /**
     * @param EngineInterface       $templating
     * @param  mixed    &$reference     A parameter passed by reference
     * @throws   Bar description bar
     * @return  Foo     description foo
     */

EOF;

        $this->doTest($expected, $input);
    }

    /**
     * References the issue #55 on github issue
     * https://github.com/FriendsOfPhp/PHP-CS-Fixer/issues/55.
     */
    public function testFixThreeParamsWithReturn()
    {
        $this->fixer->configure(['tags' => ['param', 'return']]);

        $expected = <<<'EOF'
<?php
    /**
     * @param  string $param1
     * @param  bool   $param2 lorem ipsum
     * @param  string $param3 lorem ipsum
     * @return int    lorem ipsum
     */

EOF;

        $input = <<<'EOF'
<?php
    /**
     * @param   string $param1
     * @param bool   $param2 lorem ipsum
     * @param    string $param3 lorem ipsum
     * @return int lorem ipsum
     */

EOF;

        $this->doTest($expected, $input);
    }

    public function testFixOnlyReturn()
    {
        $this->fixer->configure(['tags' => ['return']]);

        $expected = <<<'EOF'
<?php
    /**
     * @return Foo description foo
     */

EOF;

        $input = <<<'EOF'
<?php
    /**
     * @return   Foo             description foo
     */

EOF;

        $this->doTest($expected, $input);
    }

    public function testReturnWithDollarThis()
    {
        $this->fixer->configure(['tags' => ['param', 'return']]);

        $expected = <<<'EOF'
<?php
    /**
     * @param  Foo   $foo
     * @return $this
     */

EOF;

        $input = <<<'EOF'
<?php
    /**
     * @param Foo $foo
     * @return $this
     */

EOF;

        $this->doTest($expected, $input);
    }

    public function testCustomAnnotationsStayUntouched()
    {
        $this->fixer->configure(['tags' => ['return']]);

        $expected = <<<'EOF'
<?php
    /**
     * @return string
     * @SuppressWarnings(PHPMD.UnusedLocalVariable)
     */

EOF;

        $input = <<<'EOF'
<?php
    /**
     * @return string
     *  @SuppressWarnings(PHPMD.UnusedLocalVariable)
     */

EOF;

        $this->doTest($expected, $input);
    }

    public function testCustomAnnotationsStayUntouched2()
    {
        $this->fixer->configure(['tags' => ['var']]);

        $expected = <<<'EOF'
<?php

class X
{
    /**
     * @var Collection<Value>|Value[]
     * @ORM\ManyToMany(
     *  targetEntity="\Dl\Component\DomainModel\Product\Value\AbstractValue",
     *  inversedBy="externalAliases"
     * )
     */
    private $values;
}

EOF;

        $this->doTest($expected);
    }

    public function testFixWithVar()
    {
        $this->fixer->configure(['tags' => ['var']]);

        $expected = <<<'EOF'
<?php
    /**
     * @var Type
     */

EOF;

        $input = <<<'EOF'
<?php
    /**
     * @var   Type
     */

EOF;

        $this->doTest($expected, $input);
    }

    public function testFixWithType()
    {
        $this->fixer->configure(['tags' => ['type']]);

        $expected = <<<'EOF'
<?php
    /**
     * @type Type
     */

EOF;

        $input = <<<'EOF'
<?php
    /**
     * @type   Type
     */

EOF;

        $this->doTest($expected, $input);
    }

    public function testFixWithVarAndDescription()
    {
        $this->fixer->configure(['tags' => ['var']]);

        $expected = <<<'EOF'
<?php
    /**
     * This is a variable.
     *
     * @var Type
     */

EOF;

        $input = <<<'EOF'
<?php
    /**
     * This is a variable.
     *
     * @var   Type
     */

EOF;

        $this->doTest($expected, $input);
    }

    public function testFixWithVarAndInlineDescription()
    {
        $this->fixer->configure(['tags' => ['var']]);

        $expected = <<<'EOF'
<?php
    /**
     * @var Type This is a variable.
     */

EOF;

        $input = <<<'EOF'
<?php
    /**
     * @var   Type   This is a variable.
     */

EOF;

        $this->doTest($expected, $input);
    }

    public function testFixWithTypeAndInlineDescription()
    {
        $this->fixer->configure(['tags' => ['type']]);

        $expected = <<<'EOF'
<?php
    /**
     * @type Type This is a variable.
     */

EOF;

        $input = <<<'EOF'
<?php
    /**
     * @type   Type   This is a variable.
     */

EOF;

        $this->doTest($expected, $input);
    }

    public function testRetainsNewLineCharacters()
    {
        $this->fixer->configure(['tags' => ['param']]);

        // when we're not modifying a docblock, then line endings shouldn't change
        $this->doTest("<?php\r    /**\r     * @param Example Hello there!\r     */\r");
    }

    public function testMalformedDocBlock()
    {
        $this->fixer->configure(['tags' => ['return']]);

        $input = <<<'EOF'
<?php
    /**
     * @return string
     * */

EOF;

        $this->doTest($input);
    }

    public function testDifferentIndentation()
    {
        $this->fixer->configure(['tags' => ['param', 'return']]);

        $expected = <<<'EOF'
<?php
/**
 * @param int    $limit
 * @param string $more
 *
 * @return array
 */

        /**
         * @param int    $limit
         * @param string $more
         *
         * @return array
         */
EOF;

        $input = <<<'EOF'
<?php
/**
 * @param   int       $limit
 * @param   string       $more
 *
 * @return array
 */

        /**
         * @param   int       $limit
         * @param   string       $more
         *
         * @return array
         */
EOF;

        $this->doTest($expected, $input);
    }

    /**
     * @param array       $config
     * @param string      $expected
     * @param null|string $input
     *
     * @dataProvider provideMessyWhitespacesCases
     */
    public function testMessyWhitespaces(array $config, $expected, $input = null)
    {
        $this->fixer->configure($config);
        $this->fixer->setWhitespacesConfig(new WhitespacesFixerConfig("\t", "\r\n"));

        $this->doTest($expected, $input);
    }

    public function provideMessyWhitespacesCases()
    {
        return [
            [
                ['tags' => ['type']],
                "<?php\r\n\t/**\r\n\t * @type Type This is a variable.\r\n\t */",
                "<?php\r\n\t/**\r\n\t * @type   Type   This is a variable.\r\n\t */",
            ],
            [
                ['tags' => ['param', 'return']],
                "<?php\r\n/**\r\n * @param int    \$limit\r\n * @param string \$more\r\n *\r\n * @return array\r\n */",
                "<?php\r\n/**\r\n * @param   int       \$limit\r\n * @param   string       \$more\r\n *\r\n * @return array\r\n */",
            ],
        ];
    }

    public function testCanFixBadFormatted()
    {
        $this->fixer->configure(['tags' => ['var']]);

        $expected = "<?php\n    /**\n     * @var Foo */\n";

        $this->doTest($expected);
    }

    public function testFixUnicode()
    {
        $this->fixer->configure(['tags' => ['param', 'return']]);

        $expected = <<<'EOF'
<?php
    /**
     * Method test.
     *
     * @param int      $foobar Description
     * @param string   $foo    Description
     * @param mixed    $bar    Description word_with_ą
     * @param int|null $test   Description
     */
    $a = 1;

    /**
     * @return string
     * @SuppressWarnings(PHPMD.UnusedLocalVariable) word_with_ą
     */
    $b = 1;
EOF;

        $input = <<<'EOF'
<?php
    /**
     * Method test.
     *
     * @param int    $foobar Description
     * @param string $foo    Description
     * @param mixed $bar Description word_with_ą
     * @param int|null $test Description
     */
    $a = 1;

    /**
     * @return string
     *   @SuppressWarnings(PHPMD.UnusedLocalVariable) word_with_ą
     */
    $b = 1;
EOF;

        $this->doTest($expected, $input);
    }

    public function testDoesNotAlignPropertyByDefault()
    {
        $expected = <<<'EOF'
<?php
    /**
     * @param  int       $foobar Description
     * @return int
     * @throws Exception
     * @var    FooBar
     * @type   BarFoo
     * @property     string    $foo   Hello World
     */
EOF;

        $input = <<<'EOF'
<?php
    /**
     * @param    int   $foobar   Description
     * @return  int
     * @throws Exception
     * @var       FooBar
     * @type      BarFoo
     * @property     string    $foo   Hello World
     */
EOF;

        $this->doTest($expected, $input);
    }

    public function testAlignsProperty()
    {
        $this->fixer->configure(['tags' => ['param', 'property', 'return', 'throws', 'type', 'var']]);

        $expected = <<<'EOF'
<?php
    /**
     * @param    int       $foobar Description
     * @return   int
     * @throws   Exception
     * @var      FooBar
     * @type     BarFoo
     * @property string    $foo    Hello World
     */
EOF;

        $input = <<<'EOF'
<?php
    /**
     * @param    int   $foobar   Description
     * @return  int
     * @throws Exception
     * @var       FooBar
     * @type      BarFoo
     * @property     string    $foo   Hello World
     */
EOF;

        $this->doTest($expected, $input);
    }

    public function testDoesNotAlignWithEmptyConfig()
    {
        $this->fixer->configure(['tags' => []]);

        $input = <<<'EOF'
<?php
    /**
     * @param    int   $foobar   Description
     * @return  int
     * @throws Exception
     * @var       FooBar
     * @type      BarFoo
     * @property     string    $foo   Hello World
     */
EOF;

        $this->doTest($input);
    }

    /**
     * @param array  $config
     * @param string $expected
     * @param string $input
     *
     *
     * @dataProvider provideVariadicCases
     */
    public function testVariadicParams(array $config, $expected, $input)
    {
        $this->fixer->configure($config);

        $this->doTest($expected, $input);
    }

    public function provideVariadicCases()
    {
        return [
            [
                ['tags' => ['param']],
                '<?php
final class Sample
{
    /**
     * @param int[] $a    A
     * @param int   &$b   B
     * @param array ...$c C
     */
    public function sample2($a, &$b, ...$c)
    {
    }
}
',
                '<?php
final class Sample
{
    /**
     * @param int[]       $a  A
     * @param int          &$b B
     * @param array ...$c    C
     */
    public function sample2($a, &$b, ...$c)
    {
    }
}
',
<<<<<<< HEAD
            ],
            [
                ['tags' => ['param']],
=======
            ),
            array(
>>>>>>> 3e7a9653
                '<?php
final class Sample
{
    /**
     * @param int     $a
     * @param int     $b
     * @param array[] ...$c
     */
    public function sample2($a, $b, ...$c)
    {
    }
}
',
                '<?php
final class Sample
{
    /**
     * @param int       $a
     * @param int    $b
     * @param array[]      ...$c
     */
    public function sample2($a, $b, ...$c)
    {
    }
}
',
            ],
        ];
    }
}<|MERGE_RESOLUTION|>--- conflicted
+++ resolved
@@ -693,14 +693,9 @@
     }
 }
 ',
-<<<<<<< HEAD
             ],
             [
                 ['tags' => ['param']],
-=======
-            ),
-            array(
->>>>>>> 3e7a9653
                 '<?php
 final class Sample
 {
