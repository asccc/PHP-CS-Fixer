--- conflicted
+++ resolved
@@ -268,12 +268,8 @@
 use const some\b\E;
 use function some\b\A\B;',
                 '<?php use some\b\{ClassB, function CC as C, function D, const E, function A\B};',
-<<<<<<< HEAD
-            ],
-        ];
-=======
-            ),
-            array(
+            ],
+            [
                 '<?php
 use Foo\Bar;
 use Foo\Baz;',
@@ -281,8 +277,8 @@
 use Foo\ {
     Bar, Baz
 };',
-            ),
-            array(
+            ],
+            [
                 '<?php
 use Foo\Bar;
 use Foo\Baz;',
@@ -291,9 +287,8 @@
 {
     Bar, Baz
 };',
-            ),
-        );
->>>>>>> d25295db
+            ],
+        ];
     }
 
     /**
