<?php

/*
 * This file is part of PHP CS Fixer.
 *
 * (c) Fabien Potencier <fabien@symfony.com>
 *     Dariusz Rumiński <dariusz.ruminski@gmail.com>
 *
 * This source file is subject to the MIT license that is bundled
 * with this source code in the file LICENSE.
 */

namespace PhpCsFixer\Tests\Fixer\Alias;

use PhpCsFixer\Tests\Test\AbstractFixerTestCase;

/**
 * @author Sullivan Senechal <soullivaneuh@gmail.com>
 * @author SpacePossum
 *
 * @internal
 *
 * @covers \PhpCsFixer\Fixer\Alias\NoMixedEchoPrintFixer
 */
final class NoMixedEchoPrintFixerTest extends AbstractFixerTestCase
{
    /**
     * @param string      $expected
     * @param null|string $input
     *
     * @dataProvider provideEchoToPrintFixCases
     */
    public function testFixEchoToPrint($expected, $input = null)
    {
        $this->fixer->configure(['use' => 'print']);

        $this->doTest($expected, $input);
    }

    public function provideEchoToPrintFixCases()
    {
        return [
            [
                '<?php
                print "test";
                ',
            ],
            [
                '<?php
                print ("test");
                ',
            ],
            [
                '<?php
                print("test");
                ',
            ],
            // `echo` can take multiple parameters (although such usage is rare) while `print` can take only one argument,
<<<<<<< HEAD
            // @see https://secure.php.net/manual/en/function.echo.php and @see https://secure.php.net/manual/en/function.print.php
            [
=======
            // @see https://php.net/manual/en/function.echo.php and @see https://php.net/manual/en/function.print.php
            array(
>>>>>>> d3939e5f
                '<?php
                echo "This ", "string ", "was ", "made ", "with multiple parameters.";
                ',
            ],
            [
                '<?php
                print "test";
                ',
                '<?php
                echo "test";
                ',
            ],
            [
                '<?php
                print ("test");
                ',
                '<?php
                echo ("test");
                ',
            ],
            [
                '<?php
                print("test");
                ',
                '<?php
                echo("test");
                ',
            ],
            [
                '<?php
                print foo(1, 2);
                ',
                '<?php
                echo foo(1, 2);
                ',
            ],
            [
                '<?php
                print ["foo", "bar", "baz"][$x];
                ',
                '<?php
                echo ["foo", "bar", "baz"][$x];
                ',
            ],
            [
                '<?php
                print $foo ? "foo" : "bar";
                ',
                '<?php
                echo $foo ? "foo" : "bar";
                ',
            ],
            [
                "<?php print 'foo' ?>...<?php echo 'bar', 'baz' ?>",
                "<?php echo 'foo' ?>...<?php echo 'bar', 'baz' ?>",
            ],
            [
                '<?php
                if ($foo) {
                    print "foo";
                }
                print "bar";
                ',
                '<?php
                if ($foo) {
                    echo "foo";
                }
                echo "bar";
                ',
            ],
            [
                "<div><?php print 'foo' ?></div>",
                "<div><?php echo 'foo' ?></div>",
            ],
            [
                '<?=$foo?>',
            ],
        ];
    }

    /**
     * @param string      $expected
     * @param null|string $input
     *
     * @dataProvider providePrintToEchoFixCases
     */
    public function testFixPrintToEcho($expected, $input = null)
    {
        $this->fixer->configure(['use' => 'echo']);

        $this->doTest($expected, $input);
    }

    public function providePrintToEchoFixCases()
    {
        return [
            [
                '<?php
                echo "test";
                ',
            ],
            [
                '<?php
                echo ("test");
                ',
            ],
            [
                '<?php
                echo("test");
                ',
            ],
            // https://github.com/FriendsOfPHP/PHP-CS-Fixer/issues/1502#issuecomment-156436229
            [
                '<?php
                ($some_var) ? print "true" : print "false";
                ',
            ],
            // echo has no return value while print has a return value of 1 so it can be used in expressions.
<<<<<<< HEAD
            // http://www.w3schools.com/php/php_echo_print.asp
            [
=======
            // https://www.w3schools.com/php/php_echo_print.asp
            array(
>>>>>>> d3939e5f
                '<?php
                $ret = print "test";
                ',
            ],
            [
                '<?php
                @print foo();
                ',
            ],
            [
                '<?php
                function testFunction() {
                    return print("test");
                }

                $a = testFunction();
                $b += print($a);
                $c=\'\';
                $c .= $b.print($a);
                $d = print($c) > 0 ? \'a\' : \'b\';
                switch(print(\'a\')) {}
                if (1 === print($a)) {}
                ',
            ],
            [
                '<?php
                some_function_call();
                echo "test";
                ',
                '<?php
                some_function_call();
                print "test";
                ',
            ],
            [
                '<?php
                echo "test";
                ',
                '<?php
                print "test";
                ',
            ],
            [
                '<?php
                echo ("test");
                ',
                '<?php
                print ("test");
                ',
            ],
            [
                '<?php
                echo("test");
                ',
                '<?php
                print("test");
                ',
            ],
            [
                '<?php
                echo foo(1, 2);
                ',
                '<?php
                print foo(1, 2);
                ',
            ],
            [
                '<?php
                echo $foo ? "foo" : "bar";
                ',
                '<?php
                print $foo ? "foo" : "bar";
                ',
            ],
            [
                '<?php
                if ($foo) {
                    echo "foo";
                }
                echo "bar";
                ',
                '<?php
                if ($foo) {
                    print "foo";
                }
                print "bar";
                ',
            ],
            [
                "<div><?php echo 'foo' ?></div>",
                "<div><?php print 'foo' ?></div>",
            ],
        ];
    }

    /**
     * @group legacy
     * @expectedDeprecation Passing NULL to set default configuration is deprecated and will not be supported in 3.0, use an empty array instead.
     */
    public function testLegacyDefaultConfig()
    {
        $this->fixer->configure(null);

        $this->assertAttributeSame(T_PRINT, 'candidateTokenType', $this->fixer);
    }

    public function testDefaultConfig()
    {
        $this->fixer->configure([]);

        $this->assertAttributeSame(T_PRINT, 'candidateTokenType', $this->fixer);
    }

    /**
     * @dataProvider provideWrongConfigCases
     *
     * @param mixed  $wrongConfig
     * @param string $expectedMessage
     */
    public function testWrongConfig($wrongConfig, $expectedMessage)
    {
        $this->expectException(\PhpCsFixer\ConfigurationException\InvalidFixerConfigurationException::class);
        $this->expectExceptionMessageRegExp($expectedMessage);

        $this->fixer->configure($wrongConfig);
    }

    public function provideWrongConfigCases()
    {
        return [
            [
                ['a' => 'b'],
                '#^\[no_mixed_echo_print\] Invalid configuration: The option "a" does not exist\. (Known|Defined) options are: "use"\.$#',
            ],
            [
                ['a' => 'b', 'b' => 'c'],
                '#^\[no_mixed_echo_print\] Invalid configuration: The options "a", "b" do not exist\. (Known|Defined) options are: "use"\.$#',
            ],
            [
                [1],
                '#^\[no_mixed_echo_print\] Invalid configuration: The option "0" does not exist\. (Known|Defined) options are: "use"\.$#',
            ],
            [
                ['use' => '_invalid_'],
                '#^\[no_mixed_echo_print\] Invalid configuration: The option "use" with value "_invalid_" is invalid\. Accepted values are: "print", "echo"\.$#',
            ],
        ];
    }
}<|MERGE_RESOLUTION|>--- conflicted
+++ resolved
@@ -56,13 +56,8 @@
                 ',
             ],
             // `echo` can take multiple parameters (although such usage is rare) while `print` can take only one argument,
-<<<<<<< HEAD
-            // @see https://secure.php.net/manual/en/function.echo.php and @see https://secure.php.net/manual/en/function.print.php
-            [
-=======
             // @see https://php.net/manual/en/function.echo.php and @see https://php.net/manual/en/function.print.php
-            array(
->>>>>>> d3939e5f
+            [
                 '<?php
                 echo "This ", "string ", "was ", "made ", "with multiple parameters.";
                 ',
@@ -181,13 +176,8 @@
                 ',
             ],
             // echo has no return value while print has a return value of 1 so it can be used in expressions.
-<<<<<<< HEAD
-            // http://www.w3schools.com/php/php_echo_print.asp
-            [
-=======
             // https://www.w3schools.com/php/php_echo_print.asp
-            array(
->>>>>>> d3939e5f
+            [
                 '<?php
                 $ret = print "test";
                 ',
