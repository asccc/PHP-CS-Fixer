<?php

/*
 * This file is part of PHP CS Fixer.
 *
 * (c) Fabien Potencier <fabien@symfony.com>
 *     Dariusz Rumiński <dariusz.ruminski@gmail.com>
 *
 * This source file is subject to the MIT license that is bundled
 * with this source code in the file LICENSE.
 */

namespace PhpCsFixer\Tests\Fixer\StringNotation;

use PhpCsFixer\Tests\Test\AbstractFixerTestCase;

/**
 * @author Gregor Harlan <gharlan@web.de>
 *
 * @internal
 *
 * @covers \PhpCsFixer\Fixer\StringNotation\HeredocToNowdocFixer
 */
final class HeredocToNowdocFixerTest extends AbstractFixerTestCase
{
    /**
     * @param string      $expected
     * @param null|string $input
     *
     * @dataProvider provideTestFixCases
     */
    public function testFix($expected, $input = null)
    {
        $this->doTest($expected, $input);
    }

    public function provideTestFixCases()
    {
        return [
            [<<<'EOF'
<?php $a = <<<'TEST'
Foo $bar \n
TEST;

EOF
            ],
            [<<<'EOF'
<?php $a = <<<'TEST'
TEST;

EOF
                , <<<'EOF'
<?php $a = <<<TEST
TEST;

EOF
            ],
            [<<<'EOF'
<?php $a = <<<'TEST'
Foo \\ $bar \n
TEST;

EOF
                , <<<'EOF'
<?php $a = <<<TEST
Foo \\\\ \$bar \\n
TEST;

EOF
            ],
            [<<<'EOF'
<?php $a = <<<'TEST'
Foo
TEST;

EOF
                , <<<'EOF'
<?php $a = <<<"TEST"
Foo
TEST;

EOF
            ],
            [<<<'EOF'
<?php $a = <<<TEST
Foo $bar
TEST;

EOF
            ],
            [<<<'EOF'
<?php $a = <<<TEST
Foo \\$bar
TEST;

EOF
            ],
            [<<<'EOF'
<?php $a = <<<TEST
Foo \n $bar
TEST;

EOF
            ],
            [<<<'EOF'
<?php $a = <<<TEST
Foo \x00 $bar
TEST;

EOF
            ],
            [<<<'EOF'
<?php
$html = <<<   'HTML'
a
HTML;

EOF
                , <<<'EOF'
<?php
$html = <<<   HTML
a
HTML;

EOF
            ],
            [<<<'EOF'
<?php $a = <<<           'TEST'
Foo
TEST;

EOF
                , <<<'EOF'
<?php $a = <<<           "TEST"
Foo
TEST;

EOF
            ],
            [<<<EOF
<?php echo <<<'TEST'\r\nFoo\r\nTEST;

EOF
                , <<<EOF
<?php echo <<<TEST\r\nFoo\r\nTEST;

EOF
<<<<<<< HEAD
            ],
        ];
=======
            ),
            array(<<<'EOF'
<?php $a = b<<<'TEST'
Foo $bar \n
TEST;

EOF
            ),
            array(<<<'EOF'
<?php $a = b<<<'TEST'
TEST;

EOF
            , <<<'EOF'
<?php $a = b<<<TEST
TEST;

EOF
            ),
            array(<<<'EOF'
<?php $a = b<<<'TEST'
Foo \\ $bar \n
TEST;

EOF
            , <<<'EOF'
<?php $a = b<<<TEST
Foo \\\\ \$bar \\n
TEST;

EOF
            ),
            array(<<<'EOF'
<?php $a = b<<<'TEST'
Foo
TEST;

EOF
            , <<<'EOF'
<?php $a = b<<<"TEST"
Foo
TEST;

EOF
            ),
            array(<<<'EOF'
<?php $a = b<<<TEST
Foo $bar
TEST;

EOF
            ),
            array(<<<'EOF'
<?php $a = b<<<TEST
Foo \\$bar
TEST;

EOF
            ),
            array(<<<'EOF'
<?php $a = b<<<TEST
Foo \n $bar
TEST;

EOF
            ),
            array(<<<'EOF'
<?php $a = b<<<TEST
Foo \x00 $bar
TEST;

EOF
            ),
            array(<<<'EOF'
<?php
$html = b<<<   'HTML'
a
HTML;

EOF
            , <<<'EOF'
<?php
$html = b<<<   HTML
a
HTML;

EOF
            ),
            array(<<<'EOF'
<?php $a = b<<<           'TEST'
Foo
TEST;

EOF
            , <<<'EOF'
<?php $a = b<<<           "TEST"
Foo
TEST;

EOF
            ),
            array(<<<EOF
<?php echo b<<<'TEST'\r\nFoo\r\nTEST;

EOF
            , <<<EOF
<?php echo b<<<TEST\r\nFoo\r\nTEST;

EOF
            ),
            array(<<<'EOF'
<?php $a = B<<<'TEST'
Foo $bar \n
TEST;

EOF
            ),
            array(<<<'EOF'
<?php $a = B<<<'TEST'
TEST;

EOF
            , <<<'EOF'
<?php $a = B<<<TEST
TEST;

EOF
            ),
            array(<<<'EOF'
<?php $a = B<<<'TEST'
Foo \\ $bar \n
TEST;

EOF
            , <<<'EOF'
<?php $a = B<<<TEST
Foo \\\\ \$bar \\n
TEST;

EOF
            ),
            array(<<<'EOF'
<?php $a = B<<<'TEST'
Foo
TEST;

EOF
            , <<<'EOF'
<?php $a = B<<<"TEST"
Foo
TEST;

EOF
            ),
            array(<<<'EOF'
<?php $a = B<<<TEST
Foo $bar
TEST;

EOF
            ),
            array(<<<'EOF'
<?php $a = B<<<TEST
Foo \\$bar
TEST;

EOF
            ),
            array(<<<'EOF'
<?php $a = B<<<TEST
Foo \n $bar
TEST;

EOF
            ),
            array(<<<'EOF'
<?php $a = B<<<TEST
Foo \x00 $bar
TEST;

EOF
            ),
            array(<<<'EOF'
<?php
$html = B<<<   'HTML'
a
HTML;

EOF
            , <<<'EOF'
<?php
$html = B<<<   HTML
a
HTML;

EOF
            ),
            array(<<<'EOF'
<?php $a = B<<<           'TEST'
Foo
TEST;

EOF
            , <<<'EOF'
<?php $a = B<<<           "TEST"
Foo
TEST;

EOF
            ),
            array(<<<EOF
<?php echo B<<<'TEST'\r\nFoo\r\nTEST;

EOF
            , <<<EOF
<?php echo B<<<TEST\r\nFoo\r\nTEST;

EOF
            ),
        );
>>>>>>> 42e77338
    }
}<|MERGE_RESOLUTION|>--- conflicted
+++ resolved
@@ -145,230 +145,225 @@
 <?php echo <<<TEST\r\nFoo\r\nTEST;
 
 EOF
-<<<<<<< HEAD
-            ],
-        ];
-=======
-            ),
-            array(<<<'EOF'
+            ],
+            [<<<'EOF'
 <?php $a = b<<<'TEST'
 Foo $bar \n
 TEST;
 
 EOF
-            ),
-            array(<<<'EOF'
+            ],
+            [<<<'EOF'
 <?php $a = b<<<'TEST'
 TEST;
 
 EOF
-            , <<<'EOF'
-<?php $a = b<<<TEST
-TEST;
-
-EOF
-            ),
-            array(<<<'EOF'
+                , <<<'EOF'
+<?php $a = b<<<TEST
+TEST;
+
+EOF
+            ],
+            [<<<'EOF'
 <?php $a = b<<<'TEST'
 Foo \\ $bar \n
 TEST;
 
 EOF
-            , <<<'EOF'
+                , <<<'EOF'
 <?php $a = b<<<TEST
 Foo \\\\ \$bar \\n
 TEST;
 
 EOF
-            ),
-            array(<<<'EOF'
+            ],
+            [<<<'EOF'
 <?php $a = b<<<'TEST'
 Foo
 TEST;
 
 EOF
-            , <<<'EOF'
+                , <<<'EOF'
 <?php $a = b<<<"TEST"
 Foo
 TEST;
 
 EOF
-            ),
-            array(<<<'EOF'
+            ],
+            [<<<'EOF'
 <?php $a = b<<<TEST
 Foo $bar
 TEST;
 
 EOF
-            ),
-            array(<<<'EOF'
+            ],
+            [<<<'EOF'
 <?php $a = b<<<TEST
 Foo \\$bar
 TEST;
 
 EOF
-            ),
-            array(<<<'EOF'
+            ],
+            [<<<'EOF'
 <?php $a = b<<<TEST
 Foo \n $bar
 TEST;
 
 EOF
-            ),
-            array(<<<'EOF'
+            ],
+            [<<<'EOF'
 <?php $a = b<<<TEST
 Foo \x00 $bar
 TEST;
 
 EOF
-            ),
-            array(<<<'EOF'
+            ],
+            [<<<'EOF'
 <?php
 $html = b<<<   'HTML'
 a
 HTML;
 
 EOF
-            , <<<'EOF'
+                , <<<'EOF'
 <?php
 $html = b<<<   HTML
 a
 HTML;
 
 EOF
-            ),
-            array(<<<'EOF'
+            ],
+            [<<<'EOF'
 <?php $a = b<<<           'TEST'
 Foo
 TEST;
 
 EOF
-            , <<<'EOF'
+                , <<<'EOF'
 <?php $a = b<<<           "TEST"
 Foo
 TEST;
 
 EOF
-            ),
-            array(<<<EOF
+            ],
+            [<<<EOF
 <?php echo b<<<'TEST'\r\nFoo\r\nTEST;
 
 EOF
-            , <<<EOF
+                , <<<EOF
 <?php echo b<<<TEST\r\nFoo\r\nTEST;
 
 EOF
-            ),
-            array(<<<'EOF'
+            ],
+            [<<<'EOF'
 <?php $a = B<<<'TEST'
 Foo $bar \n
 TEST;
 
 EOF
-            ),
-            array(<<<'EOF'
+            ],
+            [<<<'EOF'
 <?php $a = B<<<'TEST'
 TEST;
 
 EOF
-            , <<<'EOF'
-<?php $a = B<<<TEST
-TEST;
-
-EOF
-            ),
-            array(<<<'EOF'
+                , <<<'EOF'
+<?php $a = B<<<TEST
+TEST;
+
+EOF
+            ],
+            [<<<'EOF'
 <?php $a = B<<<'TEST'
 Foo \\ $bar \n
 TEST;
 
 EOF
-            , <<<'EOF'
+                , <<<'EOF'
 <?php $a = B<<<TEST
 Foo \\\\ \$bar \\n
 TEST;
 
 EOF
-            ),
-            array(<<<'EOF'
+            ],
+            [<<<'EOF'
 <?php $a = B<<<'TEST'
 Foo
 TEST;
 
 EOF
-            , <<<'EOF'
+                , <<<'EOF'
 <?php $a = B<<<"TEST"
 Foo
 TEST;
 
 EOF
-            ),
-            array(<<<'EOF'
+            ],
+            [<<<'EOF'
 <?php $a = B<<<TEST
 Foo $bar
 TEST;
 
 EOF
-            ),
-            array(<<<'EOF'
+            ],
+            [<<<'EOF'
 <?php $a = B<<<TEST
 Foo \\$bar
 TEST;
 
 EOF
-            ),
-            array(<<<'EOF'
+            ],
+            [<<<'EOF'
 <?php $a = B<<<TEST
 Foo \n $bar
 TEST;
 
 EOF
-            ),
-            array(<<<'EOF'
+            ],
+            [<<<'EOF'
 <?php $a = B<<<TEST
 Foo \x00 $bar
 TEST;
 
 EOF
-            ),
-            array(<<<'EOF'
+            ],
+            [<<<'EOF'
 <?php
 $html = B<<<   'HTML'
 a
 HTML;
 
 EOF
-            , <<<'EOF'
+                , <<<'EOF'
 <?php
 $html = B<<<   HTML
 a
 HTML;
 
 EOF
-            ),
-            array(<<<'EOF'
+            ],
+            [<<<'EOF'
 <?php $a = B<<<           'TEST'
 Foo
 TEST;
 
 EOF
-            , <<<'EOF'
+                , <<<'EOF'
 <?php $a = B<<<           "TEST"
 Foo
 TEST;
 
 EOF
-            ),
-            array(<<<EOF
+            ],
+            [<<<EOF
 <?php echo B<<<'TEST'\r\nFoo\r\nTEST;
 
 EOF
-            , <<<EOF
+                , <<<EOF
 <?php echo B<<<TEST\r\nFoo\r\nTEST;
 
 EOF
-            ),
-        );
->>>>>>> 42e77338
+            ],
+        ];
     }
 }