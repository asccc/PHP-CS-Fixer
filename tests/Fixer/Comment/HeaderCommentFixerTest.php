<?php

/*
 * This file is part of PHP CS Fixer.
 *
 * (c) Fabien Potencier <fabien@symfony.com>
 *     Dariusz Rumiński <dariusz.ruminski@gmail.com>
 *
 * This source file is subject to the MIT license that is bundled
 * with this source code in the file LICENSE.
 */

namespace PhpCsFixer\Tests\Fixer\Comment;

use PhpCsFixer\Tests\Test\AbstractFixerTestCase;
use PhpCsFixer\Tokenizer\Tokens;
use PhpCsFixer\WhitespacesFixerConfig;

/**
 * @internal
 *
 * @covers \PhpCsFixer\Fixer\Comment\HeaderCommentFixer
 */
final class HeaderCommentFixerTest extends AbstractFixerTestCase
{
    /**
     * @param string $expected
     * @param string $input
     *
     * @dataProvider provideFixCases
     */
    public function testFix(array $configuration, $expected, $input)
    {
        $this->fixer->configure($configuration);

        $this->doTest($expected, $input);
    }

    public function provideFixCases()
    {
        return [
            [
                ['header' => ''],
                '<?php


$a;',
                '<?php

/**
 * new
 */
$a;',
            ],
            [
                [
                    'header' => 'tmp',
                    'location' => 'after_declare_strict',
                ],
                '<?php
declare(strict_types=1);

/*
 * tmp
 */

namespace A\B;

echo 1;',
                '<?php
declare(strict_types=1);namespace A\B;

echo 1;',
            ],
            [
                [
                    'header' => 'tmp',
                    'location' => 'after_declare_strict',
                    'separate' => 'bottom',
                    'commentType' => 'PHPDoc',
                ],
                '<?php
declare(strict_types=1);
/**
 * tmp
 */

namespace A\B;

echo 1;',
                '<?php
declare(strict_types=1);

namespace A\B;

echo 1;',
            ],
            [
                [
                    'header' => 'tmp',
                    'location' => 'after_open',
                ],
                '<?php

/*
 * tmp
 */

declare(strict_types=1);

namespace A\B;

echo 1;',
                '<?php
declare(strict_types=1);

namespace A\B;

echo 1;',
            ],
            [
                [
                    'header' => 'new',
                    'commentType' => 'comment',
                ],
                '<?php

/*
 * new
 */
                    '.'
                ',
                '<?php
                    /** test */
                ',
            ],
            [
                [
                    'header' => 'new',
                    'commentType' => 'PHPDoc',
                ],
                '<?php

/**
 * new
 */
                    '.'
                ',
                '<?php
                    /* test */
                ',
            ],
            [
                [
                    'header' => 'def',
                    'commentType' => 'PHPDoc',
                ],
                '<?php

/**
 * def
 */

',
                '<?php
',
            ],
            [
                ['header' => 'xyz'],
                '<?php

/*
 * xyz
 */

    $b;',
                '<?php
    $b;',
            ],
            [
                [
                    'header' => 'xyz123',
                    'separate' => 'none',
                ],
                '<?php
/*
 * xyz123
 */
    $a;',
                '<?php
    $a;',
            ],
            [
                [
                    'header' => 'abc',
                    'commentType' => 'PHPDoc',
                ],
                '<?php

/**
 * abc
 */

$c;',
                '<?php
$c;',
            ],
            [
                [
                    'header' => 'ghi',
                    'separate' => 'both',
                ],
                '<?php

/*
 * ghi
 */

$d;',
                '<?php
$d;',
            ],
            [
                [
                    'header' => 'ghi',
                    'separate' => 'top',
                ],
                '<?php

/*
 * ghi
 */
$d;',
                '<?php
$d;',
            ],
            [
                [
                    'header' => 'tmp',
                    'location' => 'after_declare_strict',
                ],
                '<?php

/*
 * tmp
 */

declare(ticks=1);

echo 1;',
                '<?php
declare(ticks=1);

echo 1;',
            ],
            [
                ['header' => 'Foo'],
                '<?php

/*
 * Foo
 */

echo \'bar\';',
                '<?php echo \'bar\';',
            ],
            [
                ['header' => 'x'],
                '<?php

/*
 * x
 */

echo \'a\';',
                '<?php

/*
 * y
 * z
 */

echo \'a\';',
            ],
            [
                ['header' => "a\na"],
                '<?php

/*
 * a
 * a
 */

echo \'x\';',
                '<?php


/*
 * b
 * c
 */


echo \'x\';',
            ],
        ];
    }

    public function testDefaultConfiguration()
    {
        $this->fixer->configure(['header' => 'a']);
        $this->doTest(
            '<?php

/*
 * a
 */

echo 1;',
            '<?php
echo 1;'
        );
    }

    /**
     * @group legacy
     * @expectedDeprecation Passing NULL to set default configuration is deprecated and will not be supported in 3.0, use an empty array instead.
     */
    public function testLegacyMisconfiguration()
    {
        $this->expectException(\PhpCsFixer\ConfigurationException\InvalidFixerConfigurationException::class);
        $this->expectExceptionMessage('[header_comment] Missing required configuration: The required option "header" is missing.');

        $this->fixer->configure(null);
    }

    /**
     * @param null|array $configuration
     * @param string     $exceptionMessage
     *
     * @dataProvider provideMisconfigurationCases
     */
    public function testMisconfiguration($configuration, $exceptionMessage)
    {
        $this->expectException(\PhpCsFixer\ConfigurationException\InvalidFixerConfigurationException::class);
        $this->expectExceptionMessage('[header_comment] '.$exceptionMessage);

        $this->fixer->configure($configuration);
    }

    public function provideMisconfigurationCases()
    {
        return [
            [[], 'Missing required configuration: The required option "header" is missing.'],
            [
                ['header' => 1],
                'Invalid configuration: The option "header" with value 1 is expected to be of type "string", but is of type "integer".',
            ],
            [
                [
                    'header' => '',
                    'commentType' => 'foo',
                ],
                'Invalid configuration: The option "commentType" with value "foo" is invalid. Accepted values are: "PHPDoc", "comment".',
            ],
            [
                [
                    'header' => '',
                    'commentType' => new \stdClass(),
                ],
                'Invalid configuration: The option "commentType" with value stdClass is invalid. Accepted values are: "PHPDoc", "comment".',
            ],
            [
                [
                    'header' => '',
                    'location' => new \stdClass(),
                ],
                'Invalid configuration: The option "location" with value stdClass is invalid. Accepted values are: "after_open", "after_declare_strict".',
            ],
            [
                [
                    'header' => '',
                    'separate' => new \stdClass(),
                ],
                'Invalid configuration: The option "separate" with value stdClass is invalid. Accepted values are: "both", "top", "bottom", "none".',
            ],
        ];
    }

    /**
     * @param string $expected
     * @param string $header
     * @param string $type
     *
     * @dataProvider provideHeaderGenerationCases
     */
    public function testHeaderGeneration($expected, $header, $type)
    {
        $this->fixer->configure([
            'header' => $header,
            'commentType' => $type,
        ]);
        $this->doTest(
            '<?php

'.$expected.'

echo 1;',
            '<?php
echo 1;'
        );
    }

    public function provideHeaderGenerationCases()
    {
        return [
            [
                '/*
 * a
 */',
                'a',
                'comment',
            ],
            [
                '/**
 * a
 */',
                'a',
                'PHPDoc',
            ],
        ];
    }

    /**
     * @param int    $expected
     * @param string $code
     *
     * @dataProvider provideFindHeaderCommentInsertionIndexCases
     */
    public function testFindHeaderCommentInsertionIndex($expected, $code, array $config)
    {
        Tokens::clearCache();
        $tokens = Tokens::fromCode($code);

        $this->fixer->configure($config);

        $method = new \ReflectionMethod($this->fixer, 'findHeaderCommentInsertionIndex');
        $method->setAccessible(true);
        $this->assertSame($expected, $method->invoke($this->fixer, $tokens));
    }

    public function provideFindHeaderCommentInsertionIndexCases()
    {
        $config = ['header' => ''];
        $cases = [
            [1, '<?php #', $config],
            [1, '<?php /**/ $bc;', $config],
            [1, '<?php $bc;', $config],
            [1, "<?php\n\n", $config],
            [1, '<?php ', $config],
        ];

        $config['location'] = 'after_declare_strict';
        $cases[] = [
            8,
            '<?php
declare(strict_types=1);

namespace A\B;

echo 1;',
            $config,
        ];

        $cases[] = [
            8,
            '<?php
declare(strict_types=0);
echo 1;',
            $config,
        ];

        $cases[] = [
            1,
            '<?php
declare(strict_types=1)?>',
            $config,
        ];

        return $cases;
    }

    /**
     * @param string $expected
     *
     * @dataProvider provideDoNotTouchCases
     */
    public function testDoNotTouch($expected)
    {
        $this->fixer->configure([
            'header' => '',
        ]);

        $this->doTest($expected);
    }

    public function provideDoNotTouchCases()
    {
<<<<<<< HEAD
        return [
            ["<?php\nphpinfo();\n?>\n<?"],
            [" <?php\nphpinfo();\n"],
            ["<?php\nphpinfo();\n?><hr/>"],
            ["  <?php\n"],
            ['<?= 1?>'],
            ['<?= 1?><?php'],
            ["<?= 1?>\n<?php"],
        ];
=======
        return array(
            array("<?php\nphpinfo();\n?>\n<?"),
            array(" <?php\nphpinfo();\n"),
            array("<?php\nphpinfo();\n?><hr/>"),
            array("  <?php\n"),
            array('<?= 1?>'),
            array("<?= 1?><?php\n"),
            array("<?= 1?>\n<?php\n"),
        );
>>>>>>> b3e82bb6
    }

    public function testWithoutConfiguration()
    {
        $this->expectException(\PhpCsFixer\ConfigurationException\RequiredFixerConfigurationException::class);

        $this->doTest('<?php echo 1;');
    }

    /**
     * @param string      $expected
     * @param null|string $input
     *
     * @dataProvider provideMessyWhitespacesCases
     */
    public function testMessyWhitespaces(array $configuration, $expected, $input = null)
    {
        $this->fixer->setWhitespacesConfig(new WhitespacesFixerConfig("\t", "\r\n"));
        $this->fixer->configure($configuration);

        $this->doTest($expected, $input);
    }

    public function provideMessyWhitespacesCases()
    {
        return [
            [
                [
                    'header' => 'whitemess',
                    'location' => 'after_declare_strict',
                    'separate' => 'bottom',
                    'commentType' => 'PHPDoc',
                ],
                "<?php\r\ndeclare(strict_types=1);\r\n/**\r\n * whitemess\r\n */\r\n\r\nnamespace A\\B;\r\n\r\necho 1;",
                "<?php\r\ndeclare(strict_types=1);\r\n\r\nnamespace A\\B;\r\n\r\necho 1;",
            ],
        ];
    }

    public function testConfigurationUpdatedWithWhitespsacesConfig()
    {
        $this->fixer->configure(['header' => 'Foo']);

        $this->doTest(
            "<?php\n\n/*\n * Foo\n */\n\necho 1;",
            "<?php\necho 1;"
        );

        $this->fixer->setWhitespacesConfig(new WhitespacesFixerConfig('    ', "\r\n"));

        $this->doTest(
            "<?php\r\n\r\n/*\r\n * Foo\r\n */\r\n\r\necho 1;",
            "<?php\r\necho 1;"
        );

        $this->fixer->configure(['header' => 'Bar']);

        $this->doTest(
            "<?php\r\n\r\n/*\r\n * Bar\r\n */\r\n\r\necho 1;",
            "<?php\r\necho 1;"
        );

        $this->fixer->setWhitespacesConfig(new WhitespacesFixerConfig('    ', "\n"));

        $this->doTest(
            "<?php\n\n/*\n * Bar\n */\n\necho 1;",
            "<?php\necho 1;"
        );
    }
}<|MERGE_RESOLUTION|>--- conflicted
+++ resolved
@@ -506,27 +506,15 @@
 
     public function provideDoNotTouchCases()
     {
-<<<<<<< HEAD
         return [
             ["<?php\nphpinfo();\n?>\n<?"],
             [" <?php\nphpinfo();\n"],
             ["<?php\nphpinfo();\n?><hr/>"],
             ["  <?php\n"],
             ['<?= 1?>'],
-            ['<?= 1?><?php'],
-            ["<?= 1?>\n<?php"],
-        ];
-=======
-        return array(
-            array("<?php\nphpinfo();\n?>\n<?"),
-            array(" <?php\nphpinfo();\n"),
-            array("<?php\nphpinfo();\n?><hr/>"),
-            array("  <?php\n"),
-            array('<?= 1?>'),
-            array("<?= 1?><?php\n"),
-            array("<?= 1?>\n<?php\n"),
-        );
->>>>>>> b3e82bb6
+            ["<?= 1?><?php\n"],
+            ["<?= 1?>\n<?php\n"],
+        ];
     }
 
     public function testWithoutConfiguration()
