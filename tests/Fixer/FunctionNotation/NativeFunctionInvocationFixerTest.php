<?php

/*
 * This file is part of PHP CS Fixer.
 *
 * (c) Fabien Potencier <fabien@symfony.com>
 *     Dariusz Rumiński <dariusz.ruminski@gmail.com>
 *
 * This source file is subject to the MIT license that is bundled
 * with this source code in the file LICENSE.
 */

namespace PhpCsFixer\Tests\Fixer\FunctionNotation;

use PhpCsFixer\Tests\Test\AbstractFixerTestCase;

/**
 * @author Andreas Möller <am@localheinz.com>
 *
 * @internal
 *
 * @covers \PhpCsFixer\Fixer\FunctionNotation\NativeFunctionInvocationFixer
 */
final class NativeFunctionInvocationFixerTest extends AbstractFixerTestCase
{
    public function testConfigureRejectsUnknownConfigurationKey()
    {
        $key = 'foo';

        $this->setExpectedException(\PhpCsFixer\ConfigurationException\InvalidConfigurationException::class, sprintf(
            '[native_function_invocation] Invalid configuration: The option "%s" does not exist.',
            $key
        ));

        $this->fixer->configure([
            $key => 'bar',
        ]);
    }

    /**
     * @dataProvider provideInvalidConfigurationElementCases
     *
     * @param mixed $element
     */
    public function testConfigureRejectsInvalidConfigurationElement($element)
    {
        $this->setExpectedException(\PhpCsFixer\ConfigurationException\InvalidConfigurationException::class, sprintf(
            'Each element must be a non-empty, trimmed string, got "%s" instead.',
            \is_object($element) ? \get_class($element) : \gettype($element)
        ));

        $this->fixer->configure([
            'exclude' => [
                $element,
            ],
        ]);
    }

    /**
     * @return array
     */
    public function provideInvalidConfigurationElementCases()
    {
        return [
            'null' => [null],
            'false' => [false],
            'true' => [false],
            'int' => [1],
            'array' => [[]],
            'float' => [0.1],
            'object' => [new \stdClass()],
            'not-trimmed' => ['  json_encode  '],
        ];
    }

    public function testConfigureResetsExclude()
    {
        $this->fixer->configure([
            'exclude' => [
                'json_encode',
            ],
        ]);

        $before = <<<'PHP'
<?php

namespace WithClassNotPrefixed;

class Bar
{
    public function baz($foo)
    {
        if (isset($foo)) {
            json_encode($foo);
        }
    }
}
PHP;

        $after = <<<'PHP'
<?php

namespace WithClassNotPrefixed;

class Bar
{
    public function baz($foo)
    {
        if (isset($foo)) {
            \json_encode($foo);
        }
    }
}
PHP;

        $this->doTest($before);

        $this->fixer->configure([]);

        $this->doTest($after, $before);
    }

    public function testIsRisky()
    {
        $fixer = $this->createFixer();

        $this->assertTrue($fixer->isRisky());
    }

    /**
     * @dataProvider provideFixWithDefaultConfigurationCases
     *
     * @param string      $expected
     * @param null|string $input
     */
    public function testFixWithDefaultConfiguration($expected, $input = null)
    {
        $this->doTest($expected, $input);
    }

    /**
     * @return array
     */
    public function provideFixWithDefaultConfigurationCases()
    {
        return [
            [
'<?php

\json_encode($foo);
',
            ],
            [
'<?php

\json_encode($foo);
',
'<?php

json_encode($foo);
',
            ],
            [
'<?php

class Foo
{
    public function bar($foo)
    {
        return \json_encode($foo);
    }
}
',
            ],
            [
'<?php

class Foo
{
    public function bar($foo)
    {
        return \JSON_ENCODE($foo);
    }
}
',
'<?php

class Foo
{
    public function bar($foo)
    {
        return JSON_ENCODE($foo);
    }
}
',
<<<<<<< HEAD
            ],
        ];
=======
            ),
            array(
                '<?php
echo \/**/strlen($a);
echo \ strlen($a);
echo \#
#
strlen($a);
echo \strlen($a);
',
                '<?php
echo \/**/strlen($a);
echo \ strlen($a);
echo \#
#
strlen($a);
echo strlen($a);
',
            ),
        );
>>>>>>> 0902f654
    }

    /**
     * @dataProvider provideFixWithConfiguredExcludeCases
     *
     * @param string      $expected
     * @param null|string $input
     */
    public function testFixWithConfiguredExclude($expected, $input = null)
    {
        $this->fixer->configure([
            'exclude' => [
                'json_encode',
            ],
        ]);

        $this->doTest($expected, $input);
    }

    /**
     * @return array
     */
    public function provideFixWithConfiguredExcludeCases()
    {
        return [
            [
'<?php

json_encode($foo);
',
            ],
            [
'<?php

class Foo
{
    public function bar($foo)
    {
        return json_encode($foo);
    }
}
',
            ],
        ];
    }
}<|MERGE_RESOLUTION|>--- conflicted
+++ resolved
@@ -193,12 +193,8 @@
     }
 }
 ',
-<<<<<<< HEAD
-            ],
-        ];
-=======
-            ),
-            array(
+            ],
+            [
                 '<?php
 echo \/**/strlen($a);
 echo \ strlen($a);
@@ -215,9 +211,8 @@
 strlen($a);
 echo strlen($a);
 ',
-            ),
-        );
->>>>>>> 0902f654
+            ],
+        ];
     }
 
     /**
