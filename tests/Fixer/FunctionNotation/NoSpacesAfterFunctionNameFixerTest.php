--- conflicted
+++ resolved
@@ -151,14 +151,9 @@
      * @param string      $expected
      * @param null|string $input
      *
-<<<<<<< HEAD
-     * @dataProvider provide54Cases
-=======
      * @dataProvider provideFix54Cases
-     * @requires PHP 5.4
->>>>>>> 10c9393a
      */
-    public function testFix54($expected, $input = null)
+    public function test54($expected, $input = null)
     {
         $this->doTest($expected, $input);
     }
@@ -180,7 +175,7 @@
      * @dataProvider provideFix70Cases
      * @requires PHP 7.0
      */
-    public function testFix70($expected, $input = null)
+    public function test70($expected, $input = null)
     {
         $this->doTest($expected, $input);
     }
