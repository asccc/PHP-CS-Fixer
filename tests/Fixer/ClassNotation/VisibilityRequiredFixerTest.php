--- conflicted
+++ resolved
@@ -458,13 +458,8 @@
         }
 
         $this->setExpectedExceptionRegExp(
-<<<<<<< HEAD
             \PhpCsFixer\ConfigurationException\InvalidFixerConfigurationException::class,
-            '/^\[visibility_required\] Invalid configuration: "const" option can only be enabled with PHP 7\.1\+\.$/'
-=======
-            'PhpCsFixer\ConfigurationException\InvalidFixerConfigurationException',
             '/^\[visibility_required\] Invalid configuration for env: "const" option can only be enabled with PHP 7\.1\+\.$/'
->>>>>>> 1313d23e
         );
 
         $this->fixer->configure(['elements' => ['const']]);
