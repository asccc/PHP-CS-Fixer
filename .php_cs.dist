--- conflicted
+++ resolved
@@ -58,11 +58,8 @@
         'no_useless_return' => true,
         'ordered_class_elements' => true,
         'ordered_imports' => true,
-<<<<<<< HEAD
         'php_unit_ordered_covers' => true,
-=======
         'php_unit_set_up_tear_down_visibility' => true,
->>>>>>> 3efb16d0
         'php_unit_strict' => true,
         'php_unit_test_annotation' => true,
         'php_unit_test_class_requires_covers' => true,
